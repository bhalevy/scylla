--- conflicted
+++ resolved
@@ -36,10 +36,6 @@
     'storage_proxy_test',
     'schema_change_test',
     'sstable_mutation_test',
-<<<<<<< HEAD
-=======
-    'sstable_atomic_deletion_test',
->>>>>>> d540d5ff
     'sstable_resharding_test',
     'commitlog_test',
     'hash_test',
@@ -173,7 +169,6 @@
                         help='Verbose reporting')
     args = parser.parse_args()
 
-<<<<<<< HEAD
     print_progress = print_status_verbose if args.verbose else print_progress_succint
 
     custom_seastar_args = {
@@ -181,9 +176,6 @@
         "sstable_3_x_test": ['-c1'],
         "mutation_reader_test": ['-c{}'.format(min(os.cpu_count(), 3)), '-m2G'],
     }
-=======
-    print_status = print_status_verbose if args.verbose else print_status_short
->>>>>>> d540d5ff
 
     test_to_run = []
     modes_to_run = all_modes if not args.mode else [args.mode]
@@ -192,15 +184,9 @@
         standard_args =  '--overprovisioned --unsafe-bypass-fsync 1 --blocked-reactor-notify-ms 2000000'.split()
         seastar_args = '-c2 -m2G'.split()
         for test in other_tests:
-<<<<<<< HEAD
             test_to_run.append((os.path.join(prefix, test), 'other', custom_seastar_args.get(test, seastar_args) + standard_args))
         for test in boost_tests:
             test_to_run.append((os.path.join(prefix, test), 'boost', custom_seastar_args.get(test, seastar_args) + standard_args))
-=======
-            test_to_run.append((os.path.join(prefix, test), 'other', '-c2 -m4G'.split()))
-        for test in boost_tests:
-            test_to_run.append((os.path.join(prefix, test), 'boost', '-c2 -m4G'.split()))
->>>>>>> d540d5ff
 
     if 'release' in modes_to_run:
         test_to_run.append(('build/release/tests/lsa_async_eviction_test', 'other',
@@ -236,16 +222,9 @@
             if path.startswith(os.path.join('build', 'debug')):
                 mode = 'debug'
             xmlout = (args.jenkins + "." + mode + "." +
-<<<<<<< HEAD
                       os.path.basename(path.split()[0]) + ".boost.xml")
             boost_args += ['--report_level=no', '--logger=XML,test_suite,' + xmlout]
         if type == 'boost':
-=======
-                      os.path.basename(test[0].split()[0]) + ".boost.xml")
-            boost_args += ['--report_level=no', '--logger=XML,test_suite,' + xmlout]
-        print_status('%s RUNNING %s %s' % (prefix, path, ' '.join(boost_args + exec_args)))
-        if test[1] == 'boost' and boost_test_wants_double_dash(path):
->>>>>>> d540d5ff
             boost_args += ['--']
         def report_error(out, report_subcause):
             report_subcause()
