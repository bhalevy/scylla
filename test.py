--- conflicted
+++ resolved
@@ -106,11 +106,8 @@
     'observable_test',
     'transport_test',
     'fragmented_temporary_buffer_test',
-<<<<<<< HEAD
     'encrypted_file_test',
-=======
     'auth_passwords_test',
->>>>>>> f6aadd80
 ]
 
 other_tests = [
