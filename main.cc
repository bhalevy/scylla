/*
 * Copyright (C) 2014 ScyllaDB
 */

/*
 * This file is part of Scylla.
 *
 * See the LICENSE.PROPRIETARY file in the top-level directory for licensing information.
 */

#include "supervisor.hh"
#include "database.hh"
#include <seastar/core/app-template.hh>
#include <seastar/core/distributed.hh>
#include "thrift/server.hh"
#include "transport/server.hh"
#include <seastar/http/httpd.hh>
#include "api/api_init.hh"
#include "db/config.hh"
#include "db/extensions.hh"
#include "db/legacy_schema_migrator.hh"
#include "service/storage_service.hh"
#include "service/migration_manager.hh"
#include "service/load_broadcaster.hh"
#include "service/view_update_backlog_broker.hh"
#include "service/qos/service_level_controller.hh"
#include "streaming/stream_session.hh"
#include "db/system_keyspace.hh"
#include "db/system_distributed_keyspace.hh"
#include "db/batchlog_manager.hh"
#include "db/commitlog/commitlog.hh"
#include "db/hints/manager.hh"
#include "db/commitlog/commitlog_replayer.hh"
#include "db/view/view_builder.hh"
#include "utils/runtime.hh"
#include "utils/file_lock.hh"
#include "log.hh"
#include "debug.hh"
#include "init.hh"
#include "release.hh"
#include "repair/repair.hh"
#include "repair/row_level.hh"
#include <cstdio>
#include <seastar/core/file.hh>
#include <sys/time.h>
#include <sys/resource.h>
#include "disk-error-handler.hh"
#include "tracing/tracing.hh"
#include "audit/audit.hh"
#include "tracing/tracing_backend_registry.hh"
#include <seastar/core/prometheus.hh>
#include "message/messaging_service.hh"
#include <seastar/net/dns.hh>
#include <seastar/core/memory.hh>
#include <seastar/util/log-cli.hh>

#include "db/view/view_update_generator.hh"
#include "service/cache_hitrate_calculator.hh"
#include "sstables/compaction_manager.hh"
#include "sstables/sstables.hh"
#include "utils/memory.hh"
#include "gms/feature_service.hh"
#include "distributed_loader.hh"

namespace fs = std::filesystem;

seastar::metrics::metric_groups app_metrics;

using namespace std::chrono_literals;

namespace bpo = boost::program_options;

namespace tracing {

void register_tracing_keyspace_backend(backend_registry& br);

}

template<typename K, typename V, typename... Args, typename K2, typename V2 = V>
V get_or_default(const std::unordered_map<K, V, Args...>& ss, const K2& key, const V2& def = V()) {
    const auto iter = ss.find(key);
    if (iter != ss.end()) {
        return iter->second;
    }
    return def;
}

static fs::path relative_conf_dir(fs::path path) {
    static auto conf_dir = db::config::get_conf_dir(); // this is not gonna change in our life time
    return conf_dir / path;
}

static future<>
read_config(bpo::variables_map& opts, db::config& cfg) {
    sstring file;

    if (opts.count("options-file") > 0) {
        file = opts["options-file"].as<sstring>();
    } else {
        file = relative_conf_dir("scylla.yaml").string();
    }
    return check_direct_io_support(file).then([file, &cfg] {
        return cfg.read_from_file(file, [](auto & opt, auto & msg, auto status) {
            auto level = log_level::warn;
            if (status.value_or(db::config::value_status::Invalid) != db::config::value_status::Invalid) {
                level = log_level::error;
            }
            startlog.log(level, "{} : {}", msg, opt);
        });
    }).handle_exception([file](auto ep) {
        startlog.error("Could not read configuration file {}: {}", file, ep);
        return make_exception_future<>(ep);
    });
}
static future<> disk_sanity(sstring path, bool developer_mode) {
    return check_direct_io_support(path).then([] {
        return make_ready_future<>();
    }).handle_exception([path](auto ep) {
        startlog.error("Could not access {}: {}", path, ep);
        return make_exception_future<>(ep);
    });
};

class directories {
public:
    future<> touch_and_lock(sstring path) {
        return io_check(recursive_touch_directory, path).then_wrapped([this, path] (future<> f) {
            try {
                f.get();
                return utils::file_lock::acquire(path + "/.lock").then([this](utils::file_lock lock) {
                   _locks.emplace_back(std::move(lock));
                }).handle_exception([path](auto ep) {
                    // only do this because "normal" unhandled exception exit in seastar
                    // _drops_ system_error message ("what()") and thus does not quite deliver
                    // the relevant info to the user
                    try {
                        std::rethrow_exception(ep);
                    } catch (std::exception& e) {
                        startlog.error("Could not initialize {}: {}", path, e.what());
                        throw;
                    } catch (...) {
                        throw;
                    }
                });
            } catch (...) {
                startlog.error("Directory '{}' cannot be initialized. Tried to do it but failed with: {}", path, std::current_exception());
                throw;
            }
        });
    }
    template<typename _Iter>
    future<> touch_and_lock(_Iter i, _Iter e) {
        return parallel_for_each(i, e, [this](sstring path) {
           return touch_and_lock(std::move(path));
        });
    }
    template<typename _Range>
    future<> touch_and_lock(_Range&& r) {
        return touch_and_lock(std::begin(r), std::end(r));
    }
private:
    std::vector<utils::file_lock>
        _locks;
};

static
void
verify_rlimit(bool developer_mode) {
    struct rlimit lim;
    int r = getrlimit(RLIMIT_NOFILE, &lim);
    if (r == -1) {
        throw std::system_error(errno, std::system_category());
    }
    auto recommended = 200'000U;
    auto min = 10'000U;
    if (lim.rlim_cur < min) {
        if (developer_mode) {
            startlog.warn("NOFILE rlimit too low (recommended setting {}, minimum setting {};"
                          " you may run out of file descriptors.", recommended, min);
        } else {
            startlog.error("NOFILE rlimit too low (recommended setting {}, minimum setting {};"
                          " refusing to start.", recommended, min);
            throw std::runtime_error("NOFILE rlimit too low");
        }
    }
}

static bool cpu_sanity() {
#if defined(__x86_64__) || defined(__i386__)
    if (!__builtin_cpu_supports("sse4.2")) {
        std::cerr << "Scylla requires a processor with SSE 4.2 support\n";
        return false;
    }
#endif
    return true;
}

static void tcp_syncookies_sanity() {
    try {
        auto f = file_desc::open("/proc/sys/net/ipv4/tcp_syncookies", O_RDONLY | O_CLOEXEC);
        char buf[128] = {};
        f.read(buf, 128);
        if (sstring(buf) == "0\n") {
            startlog.warn("sysctl entry net.ipv4.tcp_syncookies is set to 0.\n"
                          "For better performance, set following parameter on sysctl is strongly recommended:\n"
                          "net.ipv4.tcp_syncookies=1");
        }
    } catch (const std::system_error& e) {
            startlog.warn("Unable to check if net.ipv4.tcp_syncookies is set {}", e);
    }
}

static future<>
verify_seastar_io_scheduler(bool has_max_io_requests, bool has_properties, bool developer_mode) {
    auto note_bad_conf = [developer_mode] (sstring cause) {
        sstring msg = "I/O Scheduler is not properly configured! This is a non-supported setup, and performance is expected to be unpredictably bad.\n Reason found: "
                    + cause + "\n"
                    + "To properly configure the I/O Scheduler, run the scylla_io_setup utility shipped with Scylla.\n";

        sstring devmode_msg = msg + "To ignore this, see the developer_mode configuration option.";
        if (developer_mode) {
            startlog.warn(msg.c_str());
        } else {
            startlog.error(devmode_msg.c_str());
            throw std::runtime_error("Bad I/O Scheduler configuration");
        }
    };

    if (!has_max_io_requests && !has_properties) {
        note_bad_conf("none of --max-io-requests, --io-properties and --io-properties-file are set.");
    }
    return smp::invoke_on_all([developer_mode, note_bad_conf, has_max_io_requests] {
        if (has_max_io_requests) {
            auto capacity = engine().get_io_queue().capacity();
            if (capacity < 4) {
                auto cause = format("I/O Queue capacity for this shard is too low ({:d}, minimum 4 expected).", capacity);
                note_bad_conf(cause);
            }
        }
    });
}

static
void
verify_adequate_memory_per_shard(bool developer_mode) {
    auto shard_mem = get_available_memory();
    if (shard_mem >= (1 << 30)) {
        return;
    }
    if (developer_mode) {
        startlog.warn("Only {} MiB per shard; this is below the recommended minimum of 1 GiB/shard;"
                " continuing since running in developer mode", shard_mem >> 20);
    } else {
        startlog.error("Only {} MiB per shard; this is below the recommended minimum of 1 GiB/shard; terminating."
                "Configure more memory (--memory option) or decrease shard count (--smp option).", shard_mem >> 20);
        throw std::runtime_error("configuration (memory per shard too low)");
    }
}

class memory_threshold_guard {
    seastar::memory::scoped_large_allocation_warning_threshold _slawt;
public:
    explicit memory_threshold_guard(size_t threshold) : _slawt(threshold)  {}
    future<> stop() { return make_ready_future<>(); }
};

static std::optional<std::vector<sstring>> parse_hinted_handoff_enabled(sstring opt) {
    using namespace boost::algorithm;

    if (boost::iequals(opt, "false") || opt == "0") {
        return std::nullopt;
    } else if (boost::iequals(opt, "true") || opt == "1") {
        return std::vector<sstring>{};
    }

    std::vector<sstring> dcs;
    split(dcs, opt, is_any_of(","));

    std::for_each(dcs.begin(), dcs.end(), [] (sstring& dc) {
        trim(dc);
        if (dc.empty()) {
            startlog.error("hinted_handoff_enabled: DC name may not be an empty string");
            throw bad_configuration_error();
        }
    });

    return dcs;
}

int main(int ac, char** av) {
  int return_value = 0;
  try {
    // early check to avoid triggering
    if (!cpu_sanity()) {
        _exit(71);
    }
    runtime::init_uptime();
    std::setvbuf(stdout, nullptr, _IOLBF, 1000);
    app_template::config app_cfg;
    app_cfg.name = "Scylla";
    app_cfg.default_task_quota = 500us;
    app_template app(std::move(app_cfg));

    auto ext = std::make_shared<db::extensions>();
    auto cfg = make_lw_shared<db::config>(ext);
    auto init = app.get_options_description().add_options();

    // If --version is requested, print it out and exit immediately to avoid
    // Seastar-specific warnings that may occur when running the app
    init("version", bpo::bool_switch(), "print version number and exit");
    bpo::variables_map vm;
    bpo::store(bpo::command_line_parser(ac, av).options(app.get_options_description()).allow_unregistered().run(), vm);
    if (vm["version"].as<bool>()) {
        fmt::print("{}\n", scylla_version());
        return 0;
    }

    bpo::options_description deprecated("Deprecated options - ignored");
    deprecated.add_options()
        ("background-writer-scheduling-quota", bpo::value<float>())
        ("auto-adjust-flush-quota", bpo::value<bool>());
    app.get_options_description().add(deprecated);

    // TODO : default, always read?
    init("options-file", bpo::value<sstring>(), "configuration file (i.e. <SCYLLA_HOME>/conf/scylla.yaml)");

    configurable::append_all(*cfg, init);
    cfg->add_options(init);

    distributed<database> db;
    seastar::sharded<service::cache_hitrate_calculator> cf_cache_hitrate_calculator;
    debug::db = &db;
    auto& qp = cql3::get_query_processor();
    auto& proxy = service::get_storage_proxy();
    auto& mm = service::get_migration_manager();
    api::http_context ctx(db, proxy);
    httpd::http_server_control prometheus_server;
    prometheus::config pctx;
    directories dirs;
    sharded<gms::feature_service> feature_service;

    return app.run_deprecated(ac, av, [&] {

        fmt::print("Scylla version {} starting ...\n", scylla_version());
        auto&& opts = app.configuration();

        namespace sm = seastar::metrics;
        app_metrics.add_group("scylladb", {
            sm::make_gauge("current_version", sm::description("Current ScyllaDB version."), { sm::label_instance("version", scylla_version()), sm::shard_label("") }, [] { return 0; })
        });

        const std::unordered_set<sstring> ignored_options = { "auto-adjust-flush-quota", "background-writer-scheduling-quota" };
        for (auto& opt: ignored_options) {
            if (opts.count(opt)) {
                fmt::print("{} option ignored (deprecated)\n", opt);
            }
        }

        // Check developer mode before even reading the config file, because we may not be
        // able to read it if we need to disable strict dma mode.
        // We'll redo this later and apply it to all reactors.
        if (opts.count("developer-mode")) {
            engine().set_strict_dma(false);
        }

        tcp_syncookies_sanity();

        return seastar::async([cfg, ext, &db, &qp, &proxy, &mm, &ctx, &opts, &dirs, &pctx, &prometheus_server, &return_value, &cf_cache_hitrate_calculator,
                               &feature_service] {
            read_config(opts, *cfg).get();
            configurable::init_all(opts, *cfg, *ext).get();

            logalloc::prime_segment_pool(get_available_memory(), memory::min_free_memory()).get();
            logging::apply_settings(cfg->logging_settings(opts));

            startlog.info("Scylla version {} starting.", scylla_version());

            verify_rlimit(cfg->developer_mode());
            verify_adequate_memory_per_shard(cfg->developer_mode());
            if (cfg->partitioner() != "org.apache.cassandra.dht.Murmur3Partitioner") {
                if (cfg->enable_deprecated_partitioners()) {
                    startlog.warn("The partitioner {} is deprecated and will be removed in a future version."
                            "  Contact scylladb-users@googlegroups.com if you are using it in production", cfg->partitioner());
                } else {
                    startlog.error("The partitioner {} is deprecated and will be removed in a future version."
                            "  To enable it, add \"enable_deprecated_partitioners: true\" to scylla.yaml"
                            "  Contact scylladb-users@googlegroups.com if you are using it in production", cfg->partitioner());
                    throw bad_configuration_error();
                }
            }
            feature_service.start().get();
            // FIXME: feature_service.stop(), when we fix up shutdown
            dht::set_global_partitioner(cfg->partitioner(), cfg->murmur3_partitioner_ignore_msb_bits());
            auto make_sched_group = [&] (sstring name, unsigned shares) {
                if (cfg->cpu_scheduler()) {
                    return seastar::create_scheduling_group(name, shares).get0();
                } else {
                    return seastar::scheduling_group();
                }
            };
            auto maintenance_scheduling_group = make_sched_group("streaming", 200);
            auto start_thrift = cfg->start_rpc();
            uint16_t api_port = cfg->api_port();
            ctx.api_dir = cfg->api_ui_dir();
            ctx.api_doc = cfg->api_doc_dir();
            sstring listen_address = cfg->listen_address();
            sstring rpc_address = cfg->rpc_address();
            sstring api_address = cfg->api_address() != "" ? cfg->api_address() : rpc_address;
            sstring broadcast_address = cfg->broadcast_address();
            sstring broadcast_rpc_address = cfg->broadcast_rpc_address();
            std::optional<std::vector<sstring>> hinted_handoff_enabled = parse_hinted_handoff_enabled(cfg->hinted_handoff_enabled());
            auto prom_addr = [&] {
                try {
                    return seastar::net::dns::get_host_by_name(cfg->prometheus_address()).get0();
                } catch (...) {
                    std::throw_with_nested(std::runtime_error(fmt::format("Unable to resolve prometheus_address {}", cfg->prometheus_address())));
                }
            }();
            supervisor::notify("starting prometheus API server");
            uint16_t pport = cfg->prometheus_port();
            if (pport) {
                pctx.metric_help = "Scylla server statistics";
                pctx.prefix = cfg->prometheus_prefix();
                prometheus_server.start("prometheus").get();
                engine().at_exit([&prometheus_server] {
                    return prometheus_server.stop();
                });
                prometheus::start(prometheus_server, pctx);
                with_scheduling_group(maintenance_scheduling_group, [&] {
                  return prometheus_server.listen(ipv4_addr{prom_addr.addr_list.front(), pport}).handle_exception([pport, &cfg] (auto ep) {
                    startlog.error("Could not start Prometheus API server on {}:{}: {}", cfg->prometheus_address(), pport, ep);
                    return make_exception_future<>(ep);
                  });
                }).get();
            }
            if (!broadcast_address.empty()) {
                try {
                    utils::fb_utilities::set_broadcast_address(gms::inet_address::lookup(broadcast_address).get0());
                } catch (...) {
                    startlog.error("Bad configuration: invalid 'broadcast_address': {}: {}", broadcast_address, std::current_exception());
                    throw bad_configuration_error();
                }
            } else if (!listen_address.empty()) {
                try {
                    utils::fb_utilities::set_broadcast_address(gms::inet_address::lookup(listen_address).get0());
                } catch (...) {
                    startlog.error("Bad configuration: invalid 'listen_address': {}: {}", listen_address, std::current_exception());
                    throw bad_configuration_error();
                }
            } else {
                startlog.error("Bad configuration: neither listen_address nor broadcast_address are defined\n");
                throw bad_configuration_error();
            }

            if (!broadcast_rpc_address.empty()) {
                utils::fb_utilities::set_broadcast_rpc_address(gms::inet_address::lookup(broadcast_rpc_address).get0());
            } else {
                if (rpc_address == "0.0.0.0") {
                    startlog.error("If rpc_address is set to a wildcard address {}, then you must set broadcast_rpc_address to a value other than {}", rpc_address, rpc_address);
                    throw bad_configuration_error();
                }
                utils::fb_utilities::set_broadcast_rpc_address(gms::inet_address::lookup(rpc_address).get0());
            }

            // TODO: lib.
            auto is_true = [](sstring val) {
                std::transform(val.begin(), val.end(), val.begin(), ::tolower);
                return val == "true" || val == "1";
            };

            // The start_native_transport method is invoked by API as well, and uses the config object
            // (through db) directly. Lets fixup default valued right here instead then, so it in turn can be
            // kept simple
            // TODO: make intrinsic part of config defaults instead
            auto& ceo = cfg->client_encryption_options();
            if (is_true(get_or_default(ceo, "enabled", "false"))) {
                ceo["enabled"] = "true";
                ceo["certificate"] = get_or_default(ceo, "certificate", relative_conf_dir("scylla.crt").string());
                ceo["keyfile"] = get_or_default(ceo, "keyfile", relative_conf_dir("scylla.key").string());
                ceo["require_client_auth"] = is_true(get_or_default(ceo, "require_client_auth", "false")) ? "true" : "false";
            } else {
                ceo["enabled"] = "false";
            }

            using namespace locator;
            // Re-apply strict-dma after we've read the config file, this time
            // to all reactors
            if (opts.count("developer-mode")) {
                smp::invoke_on_all([] { engine().set_strict_dma(false); }).get();
            }
            supervisor::notify("creating tracing");
            tracing::backend_registry tracing_backend_registry;
            tracing::register_tracing_keyspace_backend(tracing_backend_registry);
            tracing::tracing::create_tracing(tracing_backend_registry, "trace_keyspace_helper").get();
            audit::audit::create_audit(*cfg).handle_exception([&] (auto&& e) {
                startlog.error("audit creation failed: {}", e);
            }).get();
            supervisor::notify("creating snitch");
            i_endpoint_snitch::create_snitch(cfg->endpoint_snitch()).get();
            // #293 - do not stop anything
            // engine().at_exit([] { return i_endpoint_snitch::stop_snitch(); });
            supervisor::notify("determining DNS name");
            auto e = [&] {
                try {
                    return seastar::net::dns::get_host_by_name(api_address).get0();
                } catch (...) {
                    std::throw_with_nested(std::runtime_error(fmt::format("Unable to resolve api_address {}", api_address)));
                }
            }();
            supervisor::notify("starting API server");
            auto ip = e.addr_list.front();
            ctx.http_server.start("API").get();
            api::set_server_init(ctx).get();
            with_scheduling_group(maintenance_scheduling_group, [&] {
                return ctx.http_server.listen(ipv4_addr{ip, api_port});
            }).get();
            startlog.info("Scylla API server listening on {}:{} ...", api_address, api_port);
            static sharded<auth::service> auth_service;
            static sharded<db::system_distributed_keyspace> sys_dist_ks;
            static sharded<db::view::view_update_generator> view_update_generator;
<<<<<<< HEAD
            static sharded<qos::service_level_controller> sl_controller;

            //starting service level controller
            qos::service_level_options default_service_level_configuration;
            default_service_level_configuration.shares = 1000;
            sl_controller.start(default_service_level_configuration).get();
            sl_controller.invoke_on_all(&qos::service_level_controller::start).get();
            //This starts the update loop - but no real update happens until the data accessor is not initialized.
            sl_controller.local().update_from_distributed_data(std::chrono::seconds(10));

            supervisor::notify("initializing storage service");
            init_storage_service(db, auth_service, sys_dist_ks, view_update_generator, feature_service, sl_controller);
=======
            auto& gossiper = gms::get_gossiper();
            gossiper.start(std::ref(feature_service), std::ref(*cfg)).get();
            // #293 - do not stop anything
            //engine().at_exit([]{ return gms::get_gossiper().stop(); });
            supervisor::notify("initializing storage service");
            init_storage_service(db, gossiper, auth_service, sys_dist_ks, view_update_generator, feature_service);
>>>>>>> b1bba0c1
            supervisor::notify("starting per-shard database core");

            // Note: changed from using a move here, because we want the config object intact.
            database_config dbcfg;
            dbcfg.compaction_scheduling_group = make_sched_group("compaction", 1000);
            dbcfg.memory_compaction_scheduling_group = make_sched_group("mem_compaction", 1000);
            dbcfg.streaming_scheduling_group = maintenance_scheduling_group;
            dbcfg.statement_scheduling_group = make_sched_group("statement", 1000);
            dbcfg.memtable_scheduling_group = make_sched_group("memtable", 1000);
            dbcfg.memtable_to_cache_scheduling_group = make_sched_group("memtable_to_cache", 200);
            dbcfg.available_memory = get_available_memory();
            db.start(std::ref(*cfg), dbcfg).get();

            engine().at_exit([&db, &return_value] {
                // #293 - do not stop anything - not even db (for real)
                //return db.stop();
                // call stop on each db instance, but leave the shareded<database> pointers alive.
                return stop_database(db).then([&db] {
                    return db.invoke_on_all([](auto& db) {
                        return db.stop();
                    });
                }).then([] {
                        return sstables::await_background_jobs_on_all_shards();
                }).then([&return_value] {
                        startlog.info("Scylla version {} shutdown complete.", scylla_version());
                        ::_exit(return_value);
                });
            });
            verify_seastar_io_scheduler(opts.count("max-io-requests"), opts.count("io-properties") || opts.count("io-properties-file"),
                                        db.local().get_config().developer_mode()).get();
            supervisor::notify("creating data directories");
            dirs.touch_and_lock(db.local().get_config().data_file_directories()).get();
            supervisor::notify("creating commitlog directory");
            dirs.touch_and_lock(db.local().get_config().commitlog_directory()).get();
            std::unordered_set<sstring> directories;
            directories.insert(db.local().get_config().data_file_directories().cbegin(),
                    db.local().get_config().data_file_directories().cend());
            directories.insert(db.local().get_config().commitlog_directory());

            supervisor::notify("creating hints directories");
            if (hinted_handoff_enabled) {
                fs::path hints_base_dir(db.local().get_config().hints_directory());
                dirs.touch_and_lock(db.local().get_config().hints_directory()).get();
                directories.insert(db.local().get_config().hints_directory());
                for (unsigned i = 0; i < smp::count; ++i) {
                    sstring shard_dir((hints_base_dir / seastar::to_sstring(i).c_str()).native());
                    dirs.touch_and_lock(shard_dir).get();
                    directories.insert(std::move(shard_dir));
                }
            }
            fs::path view_pending_updates_base_dir = fs::path(db.local().get_config().view_hints_directory());
            sstring view_pending_updates_base_dir_str = view_pending_updates_base_dir.native();
            dirs.touch_and_lock(view_pending_updates_base_dir_str).get();
            directories.insert(view_pending_updates_base_dir_str);
            for (unsigned i = 0; i < smp::count; ++i) {
                sstring shard_dir((view_pending_updates_base_dir / seastar::to_sstring(i).c_str()).native());
                dirs.touch_and_lock(shard_dir).get();
                directories.insert(std::move(shard_dir));
            }

            supervisor::notify("verifying directories");
            parallel_for_each(directories, [&db] (sstring pathname) {
                return disk_sanity(pathname, db.local().get_config().developer_mode()).then([dir = std::move(pathname)] {
                    return distributed_loader::verify_owner_and_mode(fs::path(dir)).handle_exception([](auto ep) {
                        startlog.error("Failed owner and mode verification: {}", ep);
                        return make_exception_future<>(ep);
                    });
                });
            }).get();

            // Initialization of a keyspace is done by shard 0 only. For system
            // keyspace, the procedure  will go through the hardcoded column
            // families, and in each of them, it will load the sstables for all
            // shards using distributed database object.
            // Iteration through column family directory for sstable loading is
            // done only by shard 0, so we'll no longer face race conditions as
            // described here: https://github.com/scylladb/scylla/issues/1014
            distributed_loader::init_system_keyspace(db).get();

            supervisor::notify("starting gossip");
            // Moved local parameters here, esp since with the
            // ssl stuff it gets to be a lot.
            uint16_t storage_port = cfg->storage_port();
            uint16_t ssl_storage_port = cfg->ssl_storage_port();
            double phi = cfg->phi_convict_threshold();
            auto seed_provider= cfg->seed_provider();
            sstring cluster_name = cfg->cluster_name();

            const auto& ssl_opts = cfg->server_encryption_options();
            auto tcp_nodelay_inter_dc = cfg->inter_dc_tcp_nodelay();
            auto encrypt_what = get_or_default(ssl_opts, "internode_encryption", "none");
            auto trust_store = get_or_default(ssl_opts, "truststore");
            auto cert = get_or_default(ssl_opts, "certificate", relative_conf_dir("scylla.crt").string());
            auto key = get_or_default(ssl_opts, "keyfile", relative_conf_dir("scylla.key").string());
            auto prio = get_or_default(ssl_opts, "priority_string", sstring());
            auto clauth = is_true(get_or_default(ssl_opts, "require_client_auth", "false"));
            if (cluster_name.empty()) {
                cluster_name = "Test Cluster";
                startlog.warn("Using default cluster name is not recommended. Using a unique cluster name will reduce the chance of adding nodes to the wrong cluster by mistake");
            }
            init_scheduling_config scfg;
            scfg.statement = dbcfg.statement_scheduling_group;
            scfg.streaming = dbcfg.streaming_scheduling_group;
            scfg.gossip = scheduling_group();
<<<<<<< HEAD
            init_ms_fd_gossiper(sl_controller
                    , feature_service
=======
            init_ms_fd_gossiper(gossiper
                    , feature_service
                    , *cfg
>>>>>>> b1bba0c1
                    , listen_address
                    , storage_port
                    , ssl_storage_port
                    , tcp_nodelay_inter_dc
                    , encrypt_what
                    , trust_store
                    , cert
                    , key
                    , prio
                    , clauth
                    , cfg->internode_compression()
                    , seed_provider
                    , get_available_memory()
                    , scfg
                    , cluster_name
                    , phi
                    , cfg->listen_on_broadcast_address());
            supervisor::notify("starting storage proxy");
            service::storage_proxy::config spcfg;
            spcfg.hinted_handoff_enabled = hinted_handoff_enabled;
            spcfg.available_memory = get_available_memory();
            static db::view::node_update_backlog node_backlog(smp::count, 10ms);
            proxy.start(std::ref(db), spcfg, std::ref(node_backlog)).get();
            // #293 - do not stop anything
            // engine().at_exit([&proxy] { return proxy.stop(); });
            supervisor::notify("starting migration manager");
            mm.start().get();
            // #293 - do not stop anything
            // engine().at_exit([&mm] { return mm.stop(); });
            supervisor::notify("starting query processor");
            cql3::query_processor::memory_config qp_mcfg = {get_available_memory() / 256, get_available_memory() / 2560};
            qp.start(std::ref(proxy), std::ref(db), qp_mcfg, std::ref(sl_controller)).get();
            // #293 - do not stop anything
            // engine().at_exit([&qp] { return qp.stop(); });
            supervisor::notify("initializing batchlog manager");
            db::batchlog_manager_config bm_cfg;
            bm_cfg.write_request_timeout = cfg->write_request_timeout_in_ms() * 1ms;
            bm_cfg.replay_rate = cfg->batchlog_replay_throttle_in_kb() * 1000;

            db::get_batchlog_manager().start(std::ref(qp), bm_cfg).get();
            // #293 - do not stop anything
            // engine().at_exit([] { return db::get_batchlog_manager().stop(); });
            sstables::init_metrics().get();

            db::system_keyspace::minimal_setup(db, qp);

            // schema migration, if needed, is also done on shard 0
            db::legacy_schema_migrator::migrate(proxy, db, qp.local()).get();

            // truncation record migration
            db::system_keyspace::migrate_truncation_records().get();

            supervisor::notify("loading sstables");

            distributed_loader::ensure_system_table_directories(db).get();

            supervisor::notify("loading sstables");
            distributed_loader::init_non_system_keyspaces(db, proxy).get();

            view_update_generator.start(std::ref(db), std::ref(proxy)).get();
            supervisor::notify("discovering staging sstables");
            db.invoke_on_all([] (database& db) {
                for (auto& x : db.get_column_families()) {
                    table& t = *(x.second);
                    for (sstables::shared_sstable sst : *t.get_sstables()) {
                        if (sst->requires_view_building()) {
                            view_update_generator.local().register_staging_sstable(std::move(sst), t.shared_from_this());
                        }
                    }
                }
            }).get();

            // register connection drop notification to update cf's cache hit rate data
            db.invoke_on_all([] (database& db) {
                db.register_connection_drop_notifier(netw::get_local_messaging_service());
            }).get();
            supervisor::notify("setting up system keyspace");
            db::system_keyspace::setup(db, qp).get();
            supervisor::notify("starting commit log");
            auto cl = db.local().commitlog();
            if (cl != nullptr) {
                auto paths = cl->get_segments_to_replay();
                if (!paths.empty()) {
                    supervisor::notify("replaying commit log");
                    auto rp = db::commitlog_replayer::create_replayer(db).get0();
                    rp.recover(paths, db::commitlog::descriptor::FILENAME_PREFIX).get();
                    supervisor::notify("replaying commit log - flushing memtables");
                    db.invoke_on_all([] (database& db) {
                        return db.flush_all_memtables();
                    }).get();
                    supervisor::notify("replaying commit log - removing old commitlog segments");
                    cl->delete_segments(std::move(paths));
                }
            }

            db.invoke_on_all([&proxy] (database& db) {
                db.get_compaction_manager().start();
            }).get();

            // If the same sstable is shared by several shards, it cannot be
            // deleted until all shards decide to compact it. So we want to
            // start these compactions now. Note we start compacting only after
            // all sstables in this CF were loaded on all shards - otherwise
            // we will have races between the compaction and loading processes
            // We also want to trigger regular compaction on boot.

            for (auto& x : db.local().get_column_families()) {
                column_family& cf = *(x.second);
                distributed_loader::reshard(db, cf.schema()->ks_name(), cf.schema()->cf_name());
            }
            db.invoke_on_all([&proxy] (database& db) {
                for (auto& x : db.get_column_families()) {
                    column_family& cf = *(x.second);
                    cf.trigger_compaction();
                }
            }).get();
            api::set_server_gossip(ctx).get();
            api::set_server_snitch(ctx).get();
            api::set_server_storage_proxy(ctx).get();
            api::set_server_load_sstable(ctx).get();
            static seastar::sharded<memory_threshold_guard> mtg;
            mtg.start(cfg->large_memory_allocation_warning_threshold());
            supervisor::notify("initializing migration manager RPC verbs");
            service::get_migration_manager().invoke_on_all([] (auto& mm) {
                mm.init_messaging_service();
            }).get();
            supervisor::notify("initializing storage proxy RPC verbs");
            proxy.invoke_on_all([] (service::storage_proxy& p) {
                p.init_messaging_service();
            }).get();

            supervisor::notify("starting streaming service");
            streaming::stream_session::init_streaming_service(db, sys_dist_ks, view_update_generator).get();
            api::set_server_stream_manager(ctx).get();

            supervisor::notify("starting hinted handoff manager");
            if (hinted_handoff_enabled) {
                db::hints::manager::rebalance(cfg->hints_directory()).get();
            }
            db::hints::manager::rebalance(cfg->view_hints_directory()).get();

            proxy.invoke_on_all([] (service::storage_proxy& local_proxy) {
                auto& ss = service::get_local_storage_service();
                ss.register_subscriber(&local_proxy);
                local_proxy.start_hints_manager(gms::get_local_gossiper().shared_from_this(), ss.shared_from_this());
            }).get();

            supervisor::notify("starting messaging service");
            // Start handling REPAIR_CHECKSUM_RANGE messages
            netw::get_messaging_service().invoke_on_all([&db] (auto& ms) {
                ms.register_repair_checksum_range([&db] (sstring keyspace, sstring cf, dht::token_range range, rpc::optional<repair_checksum> hash_version) {
                    auto hv = hash_version ? *hash_version : repair_checksum::legacy;
                    return do_with(std::move(keyspace), std::move(cf), std::move(range),
                            [&db, hv] (auto& keyspace, auto& cf, auto& range) {
                        return checksum_range(db, keyspace, cf, range, hv);
                    });
                });
            }).get();
            repair_init_messaging_service_handler(sys_dist_ks, view_update_generator).get();
            supervisor::notify("starting storage service", true);
            auto& ss = service::get_local_storage_service();
            ss.init_messaging_service_part().get();
            api::set_server_messaging_service(ctx).get();
            api::set_server_storage_service(ctx).get();
            ss.init_server_without_the_messaging_service_part().get();
            supervisor::notify("starting batchlog manager");
            db::get_batchlog_manager().invoke_on_all([] (db::batchlog_manager& b) {
                return b.start();
            }).get();
            supervisor::notify("starting load broadcaster");
            // should be unique_ptr, but then lambda passed to at_exit will be non copieable and
            // casting to std::function<> will fail to compile
            auto lb = make_shared<service::load_broadcaster>(db, gms::get_local_gossiper());
            lb->start_broadcasting();
            service::get_local_storage_service().set_load_broadcaster(lb);
            engine().at_exit([lb = std::move(lb)] () mutable { return lb->stop_broadcasting(); });
            supervisor::notify("starting cf cache hit rate calculator");
            cf_cache_hitrate_calculator.start(std::ref(db), std::ref(cf_cache_hitrate_calculator)).get();
            engine().at_exit([&cf_cache_hitrate_calculator] { return cf_cache_hitrate_calculator.stop(); });
            cf_cache_hitrate_calculator.local().run_on(engine().cpu_id());

            supervisor::notify("starting view update backlog broker");
            static sharded<service::view_update_backlog_broker> view_backlog_broker;
            view_backlog_broker.start(std::ref(proxy), std::ref(gms::get_gossiper())).get();
            view_backlog_broker.invoke_on_all(&service::view_update_backlog_broker::start).get();
            engine().at_exit([] {
                return view_backlog_broker.stop();
            });

            api::set_server_cache(ctx);
            startlog.info("Waiting for gossip to settle before accepting client requests...");
            gms::get_local_gossiper().wait_for_gossip_to_settle().get();
            api::set_server_gossip_settle(ctx).get();

            supervisor::notify("allow replaying hints");
            proxy.invoke_on_all([] (service::storage_proxy& local_proxy) {
                local_proxy.allow_replaying_hints();
            }).get();

            if (cfg->view_building()) {
                supervisor::notify("Launching generate_mv_updates for non system tables");
                view_update_generator.invoke_on_all(&db::view::view_update_generator::start).get();
            }

            static sharded<db::view::view_builder> view_builder;
            if (cfg->view_building()) {
                supervisor::notify("starting the view builder");
                view_builder.start(std::ref(db), std::ref(sys_dist_ks), std::ref(mm)).get();
                view_builder.invoke_on_all(&db::view::view_builder::start).get();
            }

            audit::audit::start_audit(*cfg).get();
            supervisor::notify("starting native transport");
            with_scheduling_group(dbcfg.statement_scheduling_group, [] {
                return service::get_local_storage_service().start_native_transport();
            }).get();
            if (start_thrift) {
                with_scheduling_group(dbcfg.statement_scheduling_group, [] {
                    return service::get_local_storage_service().start_rpc_server();
                }).get();
            }
            if (cfg->defragment_memory_on_idle()) {
                smp::invoke_on_all([] () {
                    engine().set_idle_cpu_handler([] (reactor::work_waiting_on_reactor check_for_work) {
                        return logalloc::shard_tracker().compact_on_idle(check_for_work);
                    });
                }).get();
            }
            smp::invoke_on_all([&cfg] () {
                return logalloc::shard_tracker().set_reclamation_step(cfg->lsa_reclamation_step());
            }).get();
            if (cfg->abort_on_lsa_bad_alloc()) {
                smp::invoke_on_all([&cfg]() {
                    return logalloc::shard_tracker().enable_abort_on_bad_alloc();
                }).get();
            }
            api::set_server_done(ctx).get();
            supervisor::notify("serving");
            // Register at_exit last, so that storage_service::drain_on_shutdown will be called first
            engine().at_exit([] {
                return repair_shutdown(service::get_local_storage_service().db());
            });

            engine().at_exit([] {
                return view_update_generator.stop();
            });

            engine().at_exit([] {
                return service::get_local_storage_service().drain_on_shutdown();
            });

            engine().at_exit([] {
                return view_builder.stop();
            });

            engine().at_exit([&db] {
                return db.invoke_on_all([](auto& db) {
                    return db.get_compaction_manager().stop();
                });
            });
        }).then_wrapped([&return_value] (auto && f) {
            try {
                f.get();
                startlog.info("Scylla version {} initialization completed.", scylla_version());
            } catch (...) {
                return_value = 1;
                engine_exit(std::current_exception());
            }
        });
    });
  } catch (...) {
      // reactor may not have been initialized, so can't use logger
      fprint(std::cerr, "FATAL: Exception during startup, aborting: %s\n", std::current_exception());
      return 7; // 1 has a special meaning for upstart
  }
}

namespace debug {

seastar::sharded<database>* db;

}<|MERGE_RESOLUTION|>--- conflicted
+++ resolved
@@ -518,7 +518,11 @@
             static sharded<auth::service> auth_service;
             static sharded<db::system_distributed_keyspace> sys_dist_ks;
             static sharded<db::view::view_update_generator> view_update_generator;
-<<<<<<< HEAD
+            auto& gossiper = gms::get_gossiper();
+            gossiper.start(std::ref(feature_service), std::ref(*cfg)).get();
+            // #293 - do not stop anything
+            //engine().at_exit([]{ return gms::get_gossiper().stop(); });
+
             static sharded<qos::service_level_controller> sl_controller;
 
             //starting service level controller
@@ -530,15 +534,7 @@
             sl_controller.local().update_from_distributed_data(std::chrono::seconds(10));
 
             supervisor::notify("initializing storage service");
-            init_storage_service(db, auth_service, sys_dist_ks, view_update_generator, feature_service, sl_controller);
-=======
-            auto& gossiper = gms::get_gossiper();
-            gossiper.start(std::ref(feature_service), std::ref(*cfg)).get();
-            // #293 - do not stop anything
-            //engine().at_exit([]{ return gms::get_gossiper().stop(); });
-            supervisor::notify("initializing storage service");
-            init_storage_service(db, gossiper, auth_service, sys_dist_ks, view_update_generator, feature_service);
->>>>>>> b1bba0c1
+            init_storage_service(db, gossiper, auth_service, sys_dist_ks, view_update_generator, feature_service, sl_controller);
             supervisor::notify("starting per-shard database core");
 
             // Note: changed from using a move here, because we want the config object intact.
@@ -643,14 +639,10 @@
             scfg.statement = dbcfg.statement_scheduling_group;
             scfg.streaming = dbcfg.streaming_scheduling_group;
             scfg.gossip = scheduling_group();
-<<<<<<< HEAD
             init_ms_fd_gossiper(sl_controller
-                    , feature_service
-=======
-            init_ms_fd_gossiper(gossiper
+                    , gossiper
                     , feature_service
                     , *cfg
->>>>>>> b1bba0c1
                     , listen_address
                     , storage_port
                     , ssl_storage_port
