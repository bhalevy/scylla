/*
 * Copyright (C) 2014 ScyllaDB
 */

/*
 * This file is part of Scylla.
 *
 * See the LICENSE.PROPRIETARY file in the top-level directory for licensing information.
 */

#include "supervisor.hh"
#include "database.hh"
#include <seastar/core/app-template.hh>
#include <seastar/core/distributed.hh>
#include "thrift/server.hh"
#include "transport/server.hh"
#include <seastar/http/httpd.hh>
#include "api/api_init.hh"
#include "db/config.hh"
#include "db/extensions.hh"
#include "db/legacy_schema_migrator.hh"
#include "service/storage_service.hh"
#include "service/migration_manager.hh"
#include "service/load_broadcaster.hh"
#include "service/view_update_backlog_broker.hh"
#include "service/qos/service_level_controller.hh"
#include "streaming/stream_session.hh"
#include "db/system_keyspace.hh"
#include "db/system_distributed_keyspace.hh"
#include "db/batchlog_manager.hh"
#include "db/commitlog/commitlog.hh"
#include "db/hints/manager.hh"
#include "db/commitlog/commitlog_replayer.hh"
#include "db/view/view_builder.hh"
#include "utils/runtime.hh"
#include "utils/file_lock.hh"
#include "log.hh"
#include "debug.hh"
#include "init.hh"
#include "release.hh"
#include "repair/repair.hh"
#include "repair/row_level.hh"
#include <cstdio>
#include <seastar/core/file.hh>
#include <sys/time.h>
#include <sys/resource.h>
#include "disk-error-handler.hh"
#include "tracing/tracing.hh"
#include "audit/audit.hh"
#include "tracing/tracing_backend_registry.hh"
#include <seastar/core/prometheus.hh>
#include "message/messaging_service.hh"
#include <seastar/net/dns.hh>
#include <seastar/core/memory.hh>
#include <seastar/util/log-cli.hh>

#include "db/view/view_update_generator.hh"
#include "service/cache_hitrate_calculator.hh"
#include "sstables/compaction_manager.hh"
#include "sstables/sstables.hh"
#include "utils/memory.hh"
#include "gms/feature_service.hh"
#include "distributed_loader.hh"

namespace fs = std::filesystem;

seastar::metrics::metric_groups app_metrics;

using namespace std::chrono_literals;

namespace bpo = boost::program_options;

namespace tracing {

void register_tracing_keyspace_backend(backend_registry& br);

}

class stop_signal {
    bool _caught = false;
    condition_variable _cond;
private:
    void signaled() {
        _caught = true;
        _cond.broadcast();
    }
public:
    stop_signal() {
        engine().handle_signal(SIGINT, [this] { signaled(); });
        engine().handle_signal(SIGTERM, [this] { signaled(); });
    }
    ~stop_signal() {
        // There's no way to unregister a handler yet, so register a no-op handler instead.
        engine().handle_signal(SIGINT, [] {});
        engine().handle_signal(SIGTERM, [] {});
    }
    future<> wait() {
        return _cond.wait([this] { return _caught; });
    }
    bool stopping() const {
        return _caught;
    }
};

template<typename K, typename V, typename... Args, typename K2, typename V2 = V>
V get_or_default(const std::unordered_map<K, V, Args...>& ss, const K2& key, const V2& def = V()) {
    const auto iter = ss.find(key);
    if (iter != ss.end()) {
        return iter->second;
    }
    return def;
}

static fs::path relative_conf_dir(fs::path path) {
    static auto conf_dir = db::config::get_conf_dir(); // this is not gonna change in our life time
    return conf_dir / path;
}

static future<>
read_config(bpo::variables_map& opts, db::config& cfg) {
    sstring file;

    if (opts.count("options-file") > 0) {
        file = opts["options-file"].as<sstring>();
    } else {
        file = relative_conf_dir("scylla.yaml").string();
    }
    return check_direct_io_support(file).then([file, &cfg] {
        return cfg.read_from_file(file, [](auto & opt, auto & msg, auto status) {
            auto level = log_level::warn;
            if (status.value_or(db::config::value_status::Invalid) != db::config::value_status::Invalid) {
                level = log_level::error;
            }
            startlog.log(level, "{} : {}", msg, opt);
        });
    }).handle_exception([file](auto ep) {
        startlog.error("Could not read configuration file {}: {}", file, ep);
        return make_exception_future<>(ep);
    });
}
static future<> disk_sanity(sstring path, bool developer_mode) {
    return check_direct_io_support(path).then([] {
        return make_ready_future<>();
    }).handle_exception([path](auto ep) {
        startlog.error("Could not access {}: {}", path, ep);
        return make_exception_future<>(ep);
    });
};

class directories {
public:
    future<> touch_and_lock(sstring path) {
        return io_check([path] { return recursive_touch_directory(path); }).then_wrapped([this, path] (future<> f) {
            try {
                f.get();
                return utils::file_lock::acquire(path + "/.lock").then([this](utils::file_lock lock) {
                   _locks.emplace_back(std::move(lock));
                }).handle_exception([path](auto ep) {
                    // only do this because "normal" unhandled exception exit in seastar
                    // _drops_ system_error message ("what()") and thus does not quite deliver
                    // the relevant info to the user
                    try {
                        std::rethrow_exception(ep);
                    } catch (std::exception& e) {
                        startlog.error("Could not initialize {}: {}", path, e.what());
                        throw;
                    } catch (...) {
                        throw;
                    }
                });
            } catch (...) {
                startlog.error("Directory '{}' cannot be initialized. Tried to do it but failed with: {}", path, std::current_exception());
                throw;
            }
        });
    }
    template<typename _Iter>
    future<> touch_and_lock(_Iter i, _Iter e) {
        return parallel_for_each(i, e, [this](sstring path) {
           return touch_and_lock(std::move(path));
        });
    }
    template<typename _Range>
    future<> touch_and_lock(_Range&& r) {
        return touch_and_lock(std::begin(r), std::end(r));
    }
private:
    std::vector<utils::file_lock>
        _locks;
};

static
void
verify_rlimit(bool developer_mode) {
    struct rlimit lim;
    int r = getrlimit(RLIMIT_NOFILE, &lim);
    if (r == -1) {
        throw std::system_error(errno, std::system_category());
    }
    auto recommended = 200'000U;
    auto min = 10'000U;
    if (lim.rlim_cur < min) {
        if (developer_mode) {
            startlog.warn("NOFILE rlimit too low (recommended setting {}, minimum setting {};"
                          " you may run out of file descriptors.", recommended, min);
        } else {
            startlog.error("NOFILE rlimit too low (recommended setting {}, minimum setting {};"
                          " refusing to start.", recommended, min);
            throw std::runtime_error("NOFILE rlimit too low");
        }
    }
}

static bool cpu_sanity() {
#if defined(__x86_64__) || defined(__i386__)
    if (!__builtin_cpu_supports("sse4.2")) {
        std::cerr << "Scylla requires a processor with SSE 4.2 support\n";
        return false;
    }
#endif
    return true;
}

static void tcp_syncookies_sanity() {
    try {
        auto f = file_desc::open("/proc/sys/net/ipv4/tcp_syncookies", O_RDONLY | O_CLOEXEC);
        char buf[128] = {};
        f.read(buf, 128);
        if (sstring(buf) == "0\n") {
            startlog.warn("sysctl entry net.ipv4.tcp_syncookies is set to 0.\n"
                          "For better performance, set following parameter on sysctl is strongly recommended:\n"
                          "net.ipv4.tcp_syncookies=1");
        }
    } catch (const std::system_error& e) {
            startlog.warn("Unable to check if net.ipv4.tcp_syncookies is set {}", e);
    }
}

static future<>
verify_seastar_io_scheduler(bool has_max_io_requests, bool has_properties, bool developer_mode) {
    auto note_bad_conf = [developer_mode] (sstring cause) {
        sstring msg = "I/O Scheduler is not properly configured! This is a non-supported setup, and performance is expected to be unpredictably bad.\n Reason found: "
                    + cause + "\n"
                    + "To properly configure the I/O Scheduler, run the scylla_io_setup utility shipped with Scylla.\n";

        sstring devmode_msg = msg + "To ignore this, see the developer_mode configuration option.";
        if (developer_mode) {
            startlog.warn(msg.c_str());
        } else {
            startlog.error(devmode_msg.c_str());
            throw std::runtime_error("Bad I/O Scheduler configuration");
        }
    };

    if (!has_max_io_requests && !has_properties) {
        note_bad_conf("none of --max-io-requests, --io-properties and --io-properties-file are set.");
    }
    return smp::invoke_on_all([developer_mode, note_bad_conf, has_max_io_requests] {
        if (has_max_io_requests) {
            auto capacity = engine().get_io_queue().capacity();
            if (capacity < 4) {
                auto cause = format("I/O Queue capacity for this shard is too low ({:d}, minimum 4 expected).", capacity);
                note_bad_conf(cause);
            }
        }
    });
}

static
void
verify_adequate_memory_per_shard(bool developer_mode) {
    auto shard_mem = get_available_memory();
    if (shard_mem >= (1 << 30)) {
        return;
    }
    if (developer_mode) {
        startlog.warn("Only {} MiB per shard; this is below the recommended minimum of 1 GiB/shard;"
                " continuing since running in developer mode", shard_mem >> 20);
    } else {
        startlog.error("Only {} MiB per shard; this is below the recommended minimum of 1 GiB/shard; terminating."
                "Configure more memory (--memory option) or decrease shard count (--smp option).", shard_mem >> 20);
        throw std::runtime_error("configuration (memory per shard too low)");
    }
}

class memory_threshold_guard {
    seastar::memory::scoped_large_allocation_warning_threshold _slawt;
public:
    explicit memory_threshold_guard(size_t threshold) : _slawt(threshold)  {}
    future<> stop() { return make_ready_future<>(); }
};

static std::optional<std::vector<sstring>> parse_hinted_handoff_enabled(sstring opt) {
    using namespace boost::algorithm;

    if (boost::iequals(opt, "false") || opt == "0") {
        return std::nullopt;
    } else if (boost::iequals(opt, "true") || opt == "1") {
        return std::vector<sstring>{};
    }

    std::vector<sstring> dcs;
    split(dcs, opt, is_any_of(","));

    std::for_each(dcs.begin(), dcs.end(), [] (sstring& dc) {
        trim(dc);
        if (dc.empty()) {
            startlog.error("hinted_handoff_enabled: DC name may not be an empty string");
            throw bad_configuration_error();
        }
    });

    return dcs;
}

int main(int ac, char** av) {
  int return_value = 0;
  try {
    // early check to avoid triggering
    if (!cpu_sanity()) {
        _exit(71);
    }
    runtime::init_uptime();
    std::setvbuf(stdout, nullptr, _IOLBF, 1000);
    app_template::config app_cfg;
    app_cfg.name = "Scylla";
    app_cfg.default_task_quota = 500us;
    app_cfg.auto_handle_sigint_sigterm = false;
    app_template app(std::move(app_cfg));

    auto ext = std::make_shared<db::extensions>();
    auto cfg = make_lw_shared<db::config>(ext);
    auto init = app.get_options_description().add_options();

    // If --version is requested, print it out and exit immediately to avoid
    // Seastar-specific warnings that may occur when running the app
    init("version", bpo::bool_switch(), "print version number and exit");
    bpo::variables_map vm;
    bpo::store(bpo::command_line_parser(ac, av).options(app.get_options_description()).allow_unregistered().run(), vm);
    if (vm["version"].as<bool>()) {
        fmt::print("{}\n", scylla_version());
        return 0;
    }

    bpo::options_description deprecated("Deprecated options - ignored");
    deprecated.add_options()
        ("background-writer-scheduling-quota", bpo::value<float>())
        ("auto-adjust-flush-quota", bpo::value<bool>());
    app.get_options_description().add(deprecated);

    // TODO : default, always read?
    init("options-file", bpo::value<sstring>(), "configuration file (i.e. <SCYLLA_HOME>/conf/scylla.yaml)");

    configurable::append_all(*cfg, init);
    cfg->add_options(init);

    distributed<database> db;
    seastar::sharded<service::cache_hitrate_calculator> cf_cache_hitrate_calculator;
    debug::db = &db;
    auto& qp = cql3::get_query_processor();
    auto& proxy = service::get_storage_proxy();
    auto& mm = service::get_migration_manager();
    api::http_context ctx(db, proxy);
    httpd::http_server_control prometheus_server;
    prometheus::config pctx;
    directories dirs;
    sharded<gms::feature_service> feature_service;

    return app.run(ac, av, [&] () -> future<int> {

        fmt::print("Scylla version {} starting ...\n", scylla_version());
        auto&& opts = app.configuration();

        namespace sm = seastar::metrics;
        app_metrics.add_group("scylladb", {
            sm::make_gauge("current_version", sm::description("Current ScyllaDB version."), { sm::label_instance("version", scylla_version()), sm::shard_label("") }, [] { return 0; })
        });

        const std::unordered_set<sstring> ignored_options = { "auto-adjust-flush-quota", "background-writer-scheduling-quota" };
        for (auto& opt: ignored_options) {
            if (opts.count(opt)) {
                fmt::print("{} option ignored (deprecated)\n", opt);
            }
        }

        // Check developer mode before even reading the config file, because we may not be
        // able to read it if we need to disable strict dma mode.
        // We'll redo this later and apply it to all reactors.
        if (opts.count("developer-mode")) {
            engine().set_strict_dma(false);
        }

        tcp_syncookies_sanity();

        return seastar::async([cfg, ext, &db, &qp, &proxy, &mm, &ctx, &opts, &dirs, &pctx, &prometheus_server, &return_value, &cf_cache_hitrate_calculator,
                               &feature_service] {
          try {
            ::stop_signal stop_signal; // we can move this earlier to support SIGINT during initialization
            read_config(opts, *cfg).get();
            configurable::init_all(opts, *cfg, *ext).get();

            logalloc::prime_segment_pool(get_available_memory(), memory::min_free_memory()).get();
            logging::apply_settings(cfg->logging_settings(opts));

            startlog.info("Scylla version {} starting.", scylla_version());

            verify_rlimit(cfg->developer_mode());
            verify_adequate_memory_per_shard(cfg->developer_mode());
            if (cfg->partitioner() != "org.apache.cassandra.dht.Murmur3Partitioner") {
                if (cfg->enable_deprecated_partitioners()) {
                    startlog.warn("The partitioner {} is deprecated and will be removed in a future version."
                            "  Contact scylladb-users@googlegroups.com if you are using it in production", cfg->partitioner());
                } else {
                    startlog.error("The partitioner {} is deprecated and will be removed in a future version."
                            "  To enable it, add \"enable_deprecated_partitioners: true\" to scylla.yaml"
                            "  Contact scylladb-users@googlegroups.com if you are using it in production", cfg->partitioner());
                    throw bad_configuration_error();
                }
            }
            feature_service.start().get();
            // FIXME: feature_service.stop(), when we fix up shutdown
            dht::set_global_partitioner(cfg->partitioner(), cfg->murmur3_partitioner_ignore_msb_bits());
            auto make_sched_group = [&] (sstring name, unsigned shares) {
                if (cfg->cpu_scheduler()) {
                    return seastar::create_scheduling_group(name, shares).get0();
                } else {
                    return seastar::scheduling_group();
                }
            };
            auto maintenance_scheduling_group = make_sched_group("streaming", 200);
            auto start_thrift = cfg->start_rpc();
            uint16_t api_port = cfg->api_port();
            ctx.api_dir = cfg->api_ui_dir();
            ctx.api_doc = cfg->api_doc_dir();
            sstring listen_address = cfg->listen_address();
            sstring rpc_address = cfg->rpc_address();
            sstring api_address = cfg->api_address() != "" ? cfg->api_address() : rpc_address;
            sstring broadcast_address = cfg->broadcast_address();
            sstring broadcast_rpc_address = cfg->broadcast_rpc_address();
            std::optional<std::vector<sstring>> hinted_handoff_enabled = parse_hinted_handoff_enabled(cfg->hinted_handoff_enabled());
            auto prom_addr = [&] {
                try {
                    return seastar::net::dns::get_host_by_name(cfg->prometheus_address()).get0();
                } catch (...) {
                    std::throw_with_nested(std::runtime_error(fmt::format("Unable to resolve prometheus_address {}", cfg->prometheus_address())));
                }
            }();
            supervisor::notify("starting prometheus API server");
            uint16_t pport = cfg->prometheus_port();
            std::any stop_prometheus;
            if (pport) {
                pctx.metric_help = "Scylla server statistics";
                pctx.prefix = cfg->prometheus_prefix();
                prometheus_server.start("prometheus").get();
                stop_prometheus = ::make_shared(defer([&prometheus_server] {
                    prometheus_server.stop().get();
                }));
                prometheus::start(prometheus_server, pctx);
                with_scheduling_group(maintenance_scheduling_group, [&] {
                  return prometheus_server.listen(ipv4_addr{prom_addr.addr_list.front(), pport}).handle_exception([pport, &cfg] (auto ep) {
                    startlog.error("Could not start Prometheus API server on {}:{}: {}", cfg->prometheus_address(), pport, ep);
                    return make_exception_future<>(ep);
                  });
                }).get();
            }
            if (!broadcast_address.empty()) {
                try {
                    utils::fb_utilities::set_broadcast_address(gms::inet_address::lookup(broadcast_address).get0());
                } catch (...) {
                    startlog.error("Bad configuration: invalid 'broadcast_address': {}: {}", broadcast_address, std::current_exception());
                    throw bad_configuration_error();
                }
            } else if (!listen_address.empty()) {
                try {
                    utils::fb_utilities::set_broadcast_address(gms::inet_address::lookup(listen_address).get0());
                } catch (...) {
                    startlog.error("Bad configuration: invalid 'listen_address': {}: {}", listen_address, std::current_exception());
                    throw bad_configuration_error();
                }
            } else {
                startlog.error("Bad configuration: neither listen_address nor broadcast_address are defined\n");
                throw bad_configuration_error();
            }

            if (!broadcast_rpc_address.empty()) {
                utils::fb_utilities::set_broadcast_rpc_address(gms::inet_address::lookup(broadcast_rpc_address).get0());
            } else {
                if (rpc_address == "0.0.0.0") {
                    startlog.error("If rpc_address is set to a wildcard address {}, then you must set broadcast_rpc_address to a value other than {}", rpc_address, rpc_address);
                    throw bad_configuration_error();
                }
                utils::fb_utilities::set_broadcast_rpc_address(gms::inet_address::lookup(rpc_address).get0());
            }

            // TODO: lib.
            auto is_true = [](sstring val) {
                std::transform(val.begin(), val.end(), val.begin(), ::tolower);
                return val == "true" || val == "1";
            };

            // The start_native_transport method is invoked by API as well, and uses the config object
            // (through db) directly. Lets fixup default valued right here instead then, so it in turn can be
            // kept simple
            // TODO: make intrinsic part of config defaults instead
            auto& ceo = cfg->client_encryption_options();
            if (is_true(get_or_default(ceo, "enabled", "false"))) {
                ceo["enabled"] = "true";
                ceo["certificate"] = get_or_default(ceo, "certificate", relative_conf_dir("scylla.crt").string());
                ceo["keyfile"] = get_or_default(ceo, "keyfile", relative_conf_dir("scylla.key").string());
                ceo["require_client_auth"] = is_true(get_or_default(ceo, "require_client_auth", "false")) ? "true" : "false";
            } else {
                ceo["enabled"] = "false";
            }

            using namespace locator;
            // Re-apply strict-dma after we've read the config file, this time
            // to all reactors
            if (opts.count("developer-mode")) {
                smp::invoke_on_all([] { engine().set_strict_dma(false); }).get();
            }
            supervisor::notify("creating tracing");
            tracing::backend_registry tracing_backend_registry;
            tracing::register_tracing_keyspace_backend(tracing_backend_registry);
            tracing::tracing::create_tracing(tracing_backend_registry, "trace_keyspace_helper").get();
            audit::audit::create_audit(*cfg).handle_exception([&] (auto&& e) {
                startlog.error("audit creation failed: {}", e);
            }).get();
            supervisor::notify("creating snitch");
            i_endpoint_snitch::create_snitch(cfg->endpoint_snitch()).get();
            // #293 - do not stop anything
            // engine().at_exit([] { return i_endpoint_snitch::stop_snitch(); });
            supervisor::notify("determining DNS name");
            auto e = [&] {
                try {
                    return seastar::net::dns::get_host_by_name(api_address).get0();
                } catch (...) {
                    std::throw_with_nested(std::runtime_error(fmt::format("Unable to resolve api_address {}", api_address)));
                }
            }();
            supervisor::notify("starting API server");
            auto ip = e.addr_list.front();
            ctx.http_server.start("API").get();
            api::set_server_init(ctx).get();
            with_scheduling_group(maintenance_scheduling_group, [&] {
                return ctx.http_server.listen(ipv4_addr{ip, api_port});
            }).get();
            startlog.info("Scylla API server listening on {}:{} ...", api_address, api_port);
            static sharded<auth::service> auth_service;
            static sharded<db::system_distributed_keyspace> sys_dist_ks;
            static sharded<db::view::view_update_generator> view_update_generator;
            auto& gossiper = gms::get_gossiper();
            gossiper.start(std::ref(feature_service), std::ref(*cfg)).get();
            // #293 - do not stop anything
            //engine().at_exit([]{ return gms::get_gossiper().stop(); });

            static sharded<qos::service_level_controller> sl_controller;

            //starting service level controller
            qos::service_level_options default_service_level_configuration;
            default_service_level_configuration.shares = 1000;
            sl_controller.start(default_service_level_configuration).get();
            sl_controller.invoke_on_all(&qos::service_level_controller::start).get();
            //This starts the update loop - but no real update happens until the data accessor is not initialized.
            sl_controller.local().update_from_distributed_data(std::chrono::seconds(10));

            supervisor::notify("initializing storage service");
            init_storage_service(db, gossiper, auth_service, sys_dist_ks, view_update_generator, feature_service, sl_controller);
            supervisor::notify("starting per-shard database core");

            // Note: changed from using a move here, because we want the config object intact.
            database_config dbcfg;
            dbcfg.compaction_scheduling_group = make_sched_group("compaction", 1000);
            dbcfg.memory_compaction_scheduling_group = make_sched_group("mem_compaction", 1000);
            dbcfg.streaming_scheduling_group = maintenance_scheduling_group;
            dbcfg.statement_scheduling_group = make_sched_group("statement", 1000);
            dbcfg.memtable_scheduling_group = make_sched_group("memtable", 1000);
            dbcfg.memtable_to_cache_scheduling_group = make_sched_group("memtable_to_cache", 200);
            dbcfg.available_memory = get_available_memory();
            db.start(std::ref(*cfg), dbcfg).get();
<<<<<<< HEAD

            engine().at_exit([&db, &return_value] {
=======
            auto stop_database_and_sstables = defer([&db] {
>>>>>>> 037b517c
                // #293 - do not stop anything - not even db (for real)
                //return db.stop();
                // call stop on each db instance, but leave the shareded<database> pointers alive.
                startlog.info("Shutdown database started");
                stop_database(db).then([&db] {
                    return db.invoke_on_all([](auto& db) {
                        return db.stop();
                    });
                }).then([] {
                    startlog.info("Shutdown database finished");
                    return sstables::await_background_jobs_on_all_shards();
                }).get();
            });
            verify_seastar_io_scheduler(opts.count("max-io-requests"), opts.count("io-properties") || opts.count("io-properties-file"),
                                        db.local().get_config().developer_mode()).get();
            supervisor::notify("creating data directories");
            dirs.touch_and_lock(db.local().get_config().data_file_directories()).get();
            supervisor::notify("creating commitlog directory");
            dirs.touch_and_lock(db.local().get_config().commitlog_directory()).get();
            std::unordered_set<sstring> directories;
            directories.insert(db.local().get_config().data_file_directories().cbegin(),
                    db.local().get_config().data_file_directories().cend());
            directories.insert(db.local().get_config().commitlog_directory());

            supervisor::notify("creating hints directories");
            if (hinted_handoff_enabled) {
                fs::path hints_base_dir(db.local().get_config().hints_directory());
                dirs.touch_and_lock(db.local().get_config().hints_directory()).get();
                directories.insert(db.local().get_config().hints_directory());
                for (unsigned i = 0; i < smp::count; ++i) {
                    sstring shard_dir((hints_base_dir / seastar::to_sstring(i).c_str()).native());
                    dirs.touch_and_lock(shard_dir).get();
                    directories.insert(std::move(shard_dir));
                }
            }
            fs::path view_pending_updates_base_dir = fs::path(db.local().get_config().view_hints_directory());
            sstring view_pending_updates_base_dir_str = view_pending_updates_base_dir.native();
            dirs.touch_and_lock(view_pending_updates_base_dir_str).get();
            directories.insert(view_pending_updates_base_dir_str);
            for (unsigned i = 0; i < smp::count; ++i) {
                sstring shard_dir((view_pending_updates_base_dir / seastar::to_sstring(i).c_str()).native());
                dirs.touch_and_lock(shard_dir).get();
                directories.insert(std::move(shard_dir));
            }

            supervisor::notify("verifying directories");
            parallel_for_each(directories, [&db] (sstring pathname) {
                return disk_sanity(pathname, db.local().get_config().developer_mode()).then([dir = std::move(pathname)] {
                    return distributed_loader::verify_owner_and_mode(fs::path(dir)).handle_exception([](auto ep) {
                        startlog.error("Failed owner and mode verification: {}", ep);
                        return make_exception_future<>(ep);
                    });
                });
            }).get();

            // Initialization of a keyspace is done by shard 0 only. For system
            // keyspace, the procedure  will go through the hardcoded column
            // families, and in each of them, it will load the sstables for all
            // shards using distributed database object.
            // Iteration through column family directory for sstable loading is
            // done only by shard 0, so we'll no longer face race conditions as
            // described here: https://github.com/scylladb/scylla/issues/1014
            distributed_loader::init_system_keyspace(db).get();

            supervisor::notify("starting gossip");
            // Moved local parameters here, esp since with the
            // ssl stuff it gets to be a lot.
            uint16_t storage_port = cfg->storage_port();
            uint16_t ssl_storage_port = cfg->ssl_storage_port();
            double phi = cfg->phi_convict_threshold();
            auto seed_provider= cfg->seed_provider();
            sstring cluster_name = cfg->cluster_name();

            const auto& ssl_opts = cfg->server_encryption_options();
            auto tcp_nodelay_inter_dc = cfg->inter_dc_tcp_nodelay();
            auto encrypt_what = get_or_default(ssl_opts, "internode_encryption", "none");
            auto trust_store = get_or_default(ssl_opts, "truststore");
            auto cert = get_or_default(ssl_opts, "certificate", relative_conf_dir("scylla.crt").string());
            auto key = get_or_default(ssl_opts, "keyfile", relative_conf_dir("scylla.key").string());
            auto prio = get_or_default(ssl_opts, "priority_string", sstring());
            auto clauth = is_true(get_or_default(ssl_opts, "require_client_auth", "false"));
            if (cluster_name.empty()) {
                cluster_name = "Test Cluster";
                startlog.warn("Using default cluster name is not recommended. Using a unique cluster name will reduce the chance of adding nodes to the wrong cluster by mistake");
            }
            init_scheduling_config scfg;
            scfg.statement = dbcfg.statement_scheduling_group;
            scfg.streaming = dbcfg.streaming_scheduling_group;
            scfg.gossip = scheduling_group();
            init_ms_fd_gossiper(sl_controller
                    , gossiper
                    , feature_service
                    , *cfg
                    , listen_address
                    , storage_port
                    , ssl_storage_port
                    , tcp_nodelay_inter_dc
                    , encrypt_what
                    , trust_store
                    , cert
                    , key
                    , prio
                    , clauth
                    , cfg->internode_compression()
                    , seed_provider
                    , get_available_memory()
                    , scfg
                    , cluster_name
                    , phi
                    , cfg->listen_on_broadcast_address());
            supervisor::notify("starting storage proxy");
            service::storage_proxy::config spcfg;
            spcfg.hinted_handoff_enabled = hinted_handoff_enabled;
            spcfg.available_memory = get_available_memory();
            static db::view::node_update_backlog node_backlog(smp::count, 10ms);
            proxy.start(std::ref(db), spcfg, std::ref(node_backlog)).get();
            // #293 - do not stop anything
            // engine().at_exit([&proxy] { return proxy.stop(); });
            supervisor::notify("starting migration manager");
            mm.start().get();
            // #293 - do not stop anything
            // engine().at_exit([&mm] { return mm.stop(); });
            supervisor::notify("starting query processor");
            cql3::query_processor::memory_config qp_mcfg = {get_available_memory() / 256, get_available_memory() / 2560};
            qp.start(std::ref(proxy), std::ref(db), qp_mcfg, std::ref(sl_controller)).get();
            // #293 - do not stop anything
            // engine().at_exit([&qp] { return qp.stop(); });
            supervisor::notify("initializing batchlog manager");
            db::batchlog_manager_config bm_cfg;
            bm_cfg.write_request_timeout = cfg->write_request_timeout_in_ms() * 1ms;
            bm_cfg.replay_rate = cfg->batchlog_replay_throttle_in_kb() * 1000;

            db::get_batchlog_manager().start(std::ref(qp), bm_cfg).get();
            // #293 - do not stop anything
            // engine().at_exit([] { return db::get_batchlog_manager().stop(); });
            sstables::init_metrics().get();

            db::system_keyspace::minimal_setup(db, qp);
            service::read_sstables_format(service::get_storage_service()).get();

            // schema migration, if needed, is also done on shard 0
            db::legacy_schema_migrator::migrate(proxy, db, qp.local()).get();

            // truncation record migration
            db::system_keyspace::migrate_truncation_records().get();

            supervisor::notify("loading sstables");

            distributed_loader::ensure_system_table_directories(db).get();

            supervisor::notify("loading sstables");
            distributed_loader::init_non_system_keyspaces(db, proxy).get();

            view_update_generator.start(std::ref(db), std::ref(proxy)).get();
            supervisor::notify("discovering staging sstables");
            db.invoke_on_all([] (database& db) {
                for (auto& x : db.get_column_families()) {
                    table& t = *(x.second);
                    for (sstables::shared_sstable sst : *t.get_sstables()) {
                        if (sst->requires_view_building()) {
                            view_update_generator.local().register_staging_sstable(std::move(sst), t.shared_from_this());
                        }
                    }
                }
            }).get();

            // register connection drop notification to update cf's cache hit rate data
            db.invoke_on_all([] (database& db) {
                db.register_connection_drop_notifier(netw::get_local_messaging_service());
            }).get();
            supervisor::notify("setting up system keyspace");
            db::system_keyspace::setup(db, qp, service::get_storage_service()).get();
            supervisor::notify("starting commit log");
            auto cl = db.local().commitlog();
            if (cl != nullptr) {
                auto paths = cl->get_segments_to_replay();
                if (!paths.empty()) {
                    supervisor::notify("replaying commit log");
                    auto rp = db::commitlog_replayer::create_replayer(db).get0();
                    rp.recover(paths, db::commitlog::descriptor::FILENAME_PREFIX).get();
                    supervisor::notify("replaying commit log - flushing memtables");
                    db.invoke_on_all([] (database& db) {
                        return db.flush_all_memtables();
                    }).get();
                    supervisor::notify("replaying commit log - removing old commitlog segments");
                    cl->delete_segments(std::move(paths));
                }
            }

            db.invoke_on_all([&proxy] (database& db) {
                db.get_compaction_manager().start();
            }).get();

            // If the same sstable is shared by several shards, it cannot be
            // deleted until all shards decide to compact it. So we want to
            // start these compactions now. Note we start compacting only after
            // all sstables in this CF were loaded on all shards - otherwise
            // we will have races between the compaction and loading processes
            // We also want to trigger regular compaction on boot.

            for (auto& x : db.local().get_column_families()) {
                column_family& cf = *(x.second);
                distributed_loader::reshard(db, cf.schema()->ks_name(), cf.schema()->cf_name());
            }
            db.invoke_on_all([&proxy] (database& db) {
                for (auto& x : db.get_column_families()) {
                    column_family& cf = *(x.second);
                    cf.trigger_compaction();
                }
            }).get();
            api::set_server_gossip(ctx).get();
            api::set_server_snitch(ctx).get();
            api::set_server_storage_proxy(ctx).get();
            api::set_server_load_sstable(ctx).get();
            static seastar::sharded<memory_threshold_guard> mtg;
            mtg.start(cfg->large_memory_allocation_warning_threshold());
            supervisor::notify("initializing migration manager RPC verbs");
            service::get_migration_manager().invoke_on_all([] (auto& mm) {
                mm.init_messaging_service();
            }).get();
            supervisor::notify("initializing storage proxy RPC verbs");
            proxy.invoke_on_all([] (service::storage_proxy& p) {
                p.init_messaging_service();
            }).get();

            supervisor::notify("starting streaming service");
            streaming::stream_session::init_streaming_service(db, sys_dist_ks, view_update_generator).get();
            api::set_server_stream_manager(ctx).get();

            supervisor::notify("starting hinted handoff manager");
            if (hinted_handoff_enabled) {
                db::hints::manager::rebalance(cfg->hints_directory()).get();
            }
            db::hints::manager::rebalance(cfg->view_hints_directory()).get();

            proxy.invoke_on_all([] (service::storage_proxy& local_proxy) {
                auto& ss = service::get_local_storage_service();
                ss.register_subscriber(&local_proxy);
                local_proxy.start_hints_manager(gms::get_local_gossiper().shared_from_this(), ss.shared_from_this());
            }).get();

            supervisor::notify("starting messaging service");
            // Start handling REPAIR_CHECKSUM_RANGE messages
            netw::get_messaging_service().invoke_on_all([&db] (auto& ms) {
                ms.register_repair_checksum_range([&db] (sstring keyspace, sstring cf, dht::token_range range, rpc::optional<repair_checksum> hash_version) {
                    auto hv = hash_version ? *hash_version : repair_checksum::legacy;
                    return do_with(std::move(keyspace), std::move(cf), std::move(range),
                            [&db, hv] (auto& keyspace, auto& cf, auto& range) {
                        return checksum_range(db, keyspace, cf, range, hv);
                    });
                });
            }).get();
            repair_service rs(gossiper);
            repair_init_messaging_service_handler(rs, sys_dist_ks, view_update_generator).get();
            supervisor::notify("starting storage service", true);
            auto& ss = service::get_local_storage_service();
            ss.init_messaging_service_part().get();
            api::set_server_messaging_service(ctx).get();
            api::set_server_storage_service(ctx).get();
            ss.init_server_without_the_messaging_service_part().get();
            supervisor::notify("starting batchlog manager");
            db::get_batchlog_manager().invoke_on_all([] (db::batchlog_manager& b) {
                return b.start();
            }).get();
            supervisor::notify("starting load broadcaster");
            // should be unique_ptr, but then lambda passed to at_exit will be non copieable and
            // casting to std::function<> will fail to compile
            auto lb = make_shared<service::load_broadcaster>(db, gms::get_local_gossiper());
            lb->start_broadcasting();
            service::get_local_storage_service().set_load_broadcaster(lb);
            auto stop_load_broadcater = defer([lb = std::move(lb)] () { lb->stop_broadcasting().get(); });
            supervisor::notify("starting cf cache hit rate calculator");
            cf_cache_hitrate_calculator.start(std::ref(db), std::ref(cf_cache_hitrate_calculator)).get();
            auto stop_cache_hitrate_calculator = defer([&cf_cache_hitrate_calculator] { return cf_cache_hitrate_calculator.stop().get(); });
            cf_cache_hitrate_calculator.local().run_on(engine().cpu_id());

            supervisor::notify("starting view update backlog broker");
            static sharded<service::view_update_backlog_broker> view_backlog_broker;
            view_backlog_broker.start(std::ref(proxy), std::ref(gms::get_gossiper())).get();
            view_backlog_broker.invoke_on_all(&service::view_update_backlog_broker::start).get();
            auto stop_view_backlog_broker = defer([] {
                view_backlog_broker.stop().get();
            });

            api::set_server_cache(ctx);
            startlog.info("Waiting for gossip to settle before accepting client requests...");
            gms::get_local_gossiper().wait_for_gossip_to_settle().get();
            api::set_server_gossip_settle(ctx).get();

            supervisor::notify("allow replaying hints");
            proxy.invoke_on_all([] (service::storage_proxy& local_proxy) {
                local_proxy.allow_replaying_hints();
            }).get();

            if (cfg->view_building()) {
                supervisor::notify("Launching generate_mv_updates for non system tables");
                view_update_generator.invoke_on_all(&db::view::view_update_generator::start).get();
            }

            static sharded<db::view::view_builder> view_builder;
            if (cfg->view_building()) {
                supervisor::notify("starting the view builder");
                view_builder.start(std::ref(db), std::ref(sys_dist_ks), std::ref(mm)).get();
                view_builder.invoke_on_all(&db::view::view_builder::start).get();
            }

            audit::audit::start_audit(*cfg).get();
            supervisor::notify("starting native transport");
            with_scheduling_group(dbcfg.statement_scheduling_group, [] {
                return service::get_local_storage_service().start_native_transport();
            }).get();
            if (start_thrift) {
                with_scheduling_group(dbcfg.statement_scheduling_group, [] {
                    return service::get_local_storage_service().start_rpc_server();
                }).get();
            }
            if (cfg->defragment_memory_on_idle()) {
                smp::invoke_on_all([] () {
                    engine().set_idle_cpu_handler([] (reactor::work_waiting_on_reactor check_for_work) {
                        return logalloc::shard_tracker().compact_on_idle(check_for_work);
                    });
                }).get();
            }
            smp::invoke_on_all([&cfg] () {
                return logalloc::shard_tracker().set_reclamation_step(cfg->lsa_reclamation_step());
            }).get();
            if (cfg->abort_on_lsa_bad_alloc()) {
                smp::invoke_on_all([&cfg]() {
                    return logalloc::shard_tracker().enable_abort_on_bad_alloc();
                }).get();
            }
            api::set_server_done(ctx).get();
            supervisor::notify("serving");
            // Register at_exit last, so that storage_service::drain_on_shutdown will be called first
            auto stop_repair = defer([] {
                repair_shutdown(service::get_local_storage_service().db()).get();
            });

            auto stop_view_update_generator = defer([] {
                view_update_generator.stop().get();
            });

            auto do_drain = defer([] {
                service::get_local_storage_service().drain_on_shutdown().get();
            });

            auto stop_view_builder = defer([] {
                view_builder.stop().get();
            });

            auto stop_compaction_manager = defer([&db] {
                db.invoke_on_all([](auto& db) {
                    return db.get_compaction_manager().stop();
                }).get();
            });
            startlog.info("Scylla version {} initialization completed.", scylla_version());
            stop_signal.wait().get();
            startlog.info("Signal received; shutting down");
	    // At this point, all objects destructors and all shutdown hooks registered with defer() are executed
          } catch (...) {
            startlog.info("Startup failed: {}", std::current_exception());
            // We should be returning 1 here, but the system is not yet prepared for orderly rollback of main() objects
            // and thread_local variables.
            _exit(1);
            return 1;
          }
          startlog.info("Scylla version {} shutdown complete.", scylla_version());
          // We should be returning 0 here, but the system is not yet prepared for orderly rollback of main() objects
          // and thread_local variables.
          _exit(0);
          return 0;
        });
    });
  } catch (...) {
      // reactor may not have been initialized, so can't use logger
      fprint(std::cerr, "FATAL: Exception during startup, aborting: %s\n", std::current_exception());
      return 7; // 1 has a special meaning for upstart
  }
}

namespace debug {

seastar::sharded<database>* db;

}<|MERGE_RESOLUTION|>--- conflicted
+++ resolved
@@ -577,12 +577,7 @@
             dbcfg.memtable_to_cache_scheduling_group = make_sched_group("memtable_to_cache", 200);
             dbcfg.available_memory = get_available_memory();
             db.start(std::ref(*cfg), dbcfg).get();
-<<<<<<< HEAD
-
-            engine().at_exit([&db, &return_value] {
-=======
             auto stop_database_and_sstables = defer([&db] {
->>>>>>> 037b517c
                 // #293 - do not stop anything - not even db (for real)
                 //return db.stop();
                 // call stop on each db instance, but leave the shareded<database> pointers alive.
