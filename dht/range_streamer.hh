--- conflicted
+++ resolved
@@ -162,10 +162,6 @@
     std::unordered_multimap<sstring, std::unordered_map<inet_address, dht::token_range_vector>> _to_stream;
     std::unordered_set<std::unique_ptr<i_source_filter>> _source_filters;
     stream_plan _stream_plan;
-<<<<<<< HEAD
-=======
-    std::unordered_map<sstring, std::vector<sstring>> _column_families;
->>>>>>> d540d5ff
     // Retry the stream plan _nr_max_retry times
     unsigned _nr_retried = 0;
     unsigned _nr_max_retry = 5;
