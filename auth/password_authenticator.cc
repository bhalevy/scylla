--- conflicted
+++ resolved
@@ -150,7 +150,6 @@
     return hashpw(pass, gensalt());
 }
 
-<<<<<<< HEAD
 static bool has_salted_hash(const cql3::untyped_result_set_row& row) {
     return !row.get_or<sstring>(SALTED_HASH, "").empty();
 }
@@ -202,49 +201,6 @@
                     infinite_timeout_config,
                     {hashpw(DEFAULT_USER_PASSWORD), DEFAULT_USER_NAME}).then([](auto&&) {
                 plogger.info("Created default superuser authentication record.");
-=======
-future<> auth::password_authenticator::start() {
-    return auth::once_among_shards([this] {
-        gensalt(); // do this once to determine usable hashing
-
-        static const sstring create_table = sprint(
-                "CREATE TABLE %s.%s ("
-                "%s text,"
-                "%s text," // salt + hash + number of rounds
-                "options map<text,text>,"// for future extensions
-                "PRIMARY KEY(%s)"
-                ") WITH gc_grace_seconds=%d",
-                meta::AUTH_KS,
-                CREDENTIALS_CF, USER_NAME, SALTED_HASH, USER_NAME,
-                90 * 24 * 60 * 60); // 3 months.
-
-        return auth::create_metadata_table_if_missing(
-                CREDENTIALS_CF,
-                _qp,
-                create_table,
-                _migration_manager).then([this] {
-            _stopped = auth::do_after_system_ready(_as, [this] {
-                auto f = wait_for_schema_agreement(_migration_manager, _qp.db().local());
-
-                return f.then([this] {
-                    return has_existing_users().then([this](bool existing) {
-                        if (!existing) {
-                            return _qp.process(
-                                    sprint(
-                                            "INSERT INTO %s.%s (%s, %s) VALUES (?, ?) USING TIMESTAMP 0",
-                                            meta::AUTH_KS,
-                                            CREDENTIALS_CF,
-                                            USER_NAME, SALTED_HASH),
-                                    db::consistency_level::QUORUM,
-                                    { DEFAULT_USER_NAME, hashpw(DEFAULT_USER_PASSWORD) }).then([](auto) {
-                                plogger.info("Created default user '{}'", DEFAULT_USER_NAME);
-                            });
-                        }
-
-                        return make_ready_future<>();
-                    });
-                });
->>>>>>> d540d5ff
             });
         }
 
@@ -252,7 +208,6 @@
     });
 }
 
-<<<<<<< HEAD
 future<> password_authenticator::start() {
      return once_among_shards([this] {
          gensalt(); // do this once to determine usable hashing
@@ -289,9 +244,6 @@
  }
 
 future<> password_authenticator::stop() {
-=======
-future<> auth::password_authenticator::stop() {
->>>>>>> d540d5ff
     _as.request_abort();
     return _stopped.handle_exception_type([] (const sleep_aborted&) { });
 }
