/*
 * Copyright (C) 2017 ScyllaDB
 */

/*
 * This file is part of Scylla.
 *
 * See the LICENSE.PROPRIETARY file in the top-level directory for licensing information.
 */

#pragma once

#include <experimental/string_view>
#include <memory>
#include <optional>

#include <seastar/core/abort_source.hh>
#include <seastar/core/future.hh>
#include <seastar/core/sstring.hh>
#include <seastar/util/bool_class.hh>

#include "auth/authenticator.hh"
#include "auth/authorizer.hh"
#include "auth/permission.hh"
#include "auth/permissions_cache.hh"
<<<<<<< HEAD
#include "auth/role_manager.hh"
=======
>>>>>>> d540d5ff
#include "seastarx.hh"
#include "stdx.hh"

namespace cql3 {
class query_processor;
}

namespace db {
class config;
}

namespace service {
class migration_manager;
class migration_listener;
}

namespace auth {

class role_or_anonymous;

struct service_config final {
    static service_config from_db_config(const db::config&);

    sstring authorizer_java_name;
    sstring authenticator_java_name;
    sstring role_manager_java_name;
};

///
/// Due to poor (in this author's opinion) decisions of Apache Cassandra, certain choices of one role-manager,
/// authenticator, or authorizer imply restrictions on the rest.
///
/// This exception is thrown when an invalid combination of modules is selected, with a message explaining the
/// incompatibility.
///
class incompatible_module_combination : public std::invalid_argument {
public:
    using std::invalid_argument::invalid_argument;
};

///
/// Client for access-control in the system.
///
/// Access control encompasses user/role management, authentication, and authorization. This client provides access to
/// the dynamically-loaded implementations of these modules (through the `underlying_*` member functions), but also
/// builds on their functionality with caching and abstractions for common operations.
///
/// All state associated with access-control is stored externally to any particular instance of this class.
///
class service final {
    permissions_cache_config _permissions_cache_config;
    std::unique_ptr<permissions_cache> _permissions_cache;

    cql3::query_processor& _qp;

    ::service::migration_manager& _migration_manager;

    std::unique_ptr<authorizer> _authorizer;

    std::unique_ptr<authenticator> _authenticator;

    std::unique_ptr<role_manager> _role_manager;

    // Only one of these should be registered, so we end up with some unused instances. Not the end of the world.
    std::unique_ptr<::service::migration_listener> _migration_listener;

<<<<<<< HEAD
=======
    future<> _stopped;
    seastar::abort_source _as;

>>>>>>> d540d5ff
public:
    service(
            permissions_cache_config,
            cql3::query_processor&,
            ::service::migration_manager&,
            std::unique_ptr<authorizer>,
            std::unique_ptr<authenticator>,
            std::unique_ptr<role_manager>);

    ///
    /// This constructor is intended to be used when the class is sharded via \ref seastar::sharded. In that case, the
    /// arguments must be copyable, which is why we delay construction with instance-construction instructions instead
    /// of the instances themselves.
    ///
    service(
            permissions_cache_config,
            cql3::query_processor&,
            ::service::migration_manager&,
            const service_config&);

    future<> start();

    future<> stop();

    ///
    /// \returns an exceptional future with \ref nonexistant_role if the named role does not exist.
    ///
    future<permission_set> get_permissions(const role_or_anonymous&, const resource&) const;

    ///
    /// Like \ref get_permissions, but never returns cached permissions.
    ///
    future<permission_set> get_uncached_permissions(const role_or_anonymous&, const resource&) const;

    ///
    /// Query whether the named role has been granted a role that is a superuser.
    ///
    /// A role is always granted to itself. Therefore, a role that "is" a superuser also "has" superuser.
    ///
    /// \returns an exceptional future with \ref nonexistant_role if the role does not exist.
    ///
    future<bool> has_superuser(stdx::string_view role_name) const;

    ///
    /// Return the set of all roles granted to the given role, including itself and roles granted through other roles.
    ///
    /// \returns an exceptional future with \ref nonexistent_role if the role does not exist.
    future<role_set> get_roles(stdx::string_view role_name) const;

    future<bool> exists(const resource&) const;

    const authenticator& underlying_authenticator() const {
        return *_authenticator;
    }

    const authorizer& underlying_authorizer() const {
        return *_authorizer;
    }

    const role_manager& underlying_role_manager() const {
        return *_role_manager;
    }

private:
    future<bool> has_existing_legacy_users() const;

    future<> create_keyspace_if_missing() const;
};

future<bool> has_superuser(const service&, const authenticated_user&);

future<role_set> get_roles(const service&, const authenticated_user&);

future<permission_set> get_permissions(const service&, const authenticated_user&, const resource&);

///
/// Access-control is "enforcing" when either the authenticator or the authorizer are not their "allow-all" variants.
///
/// Put differently, when access control is not enforcing, all operations on resources will be allowed and users do not
/// need to authenticate themselves.
///
bool is_enforcing(const service&);

///
/// Protected resources cannot be modified even if the performer has permissions to do so.
///
bool is_protected(const service&, const resource&) noexcept;

///
/// Create a role with optional authentication information.
///
/// \returns an exceptional future with \ref role_already_exists if the user or role exists.
///
/// \returns an exceptional future with \ref unsupported_authentication_option if an unsupported option is included.
///
future<> create_role(
        const service&,
        stdx::string_view name,
        const role_config&,
        const authentication_options&);

///
/// Alter an existing role and its authentication information.
///
/// \returns an exceptional future with \ref nonexistant_role if the named role does not exist.
///
/// \returns an exceptional future with \ref unsupported_authentication_option if an unsupported option is included.
///
future<> alter_role(
        const service&,
        stdx::string_view name,
        const role_config_update&,
        const authentication_options&);

///
/// Drop a role from the system, including all permissions and authentication information.
///
/// \returns an exceptional future with \ref nonexistant_role if the named role does not exist.
///
future<> drop_role(const service&, stdx::string_view name);

///
/// Check if `grantee` has been granted the named role.
///
/// \returns an exceptional future with \ref nonexistent_role if `grantee` or `name` do not exist.
///
future<bool> has_role(const service&, stdx::string_view grantee, stdx::string_view name);
///
/// Check if the authenticated user has been granted the named role.
///
/// \returns an exceptional future with \ref nonexistent_role if the user or `name` do not exist.
///
future<bool> has_role(const service&, const authenticated_user&, stdx::string_view name);

///
/// \returns an exceptional future with \ref nonexistent_role if the named role does not exist.
///
/// \returns an exceptional future with \ref unsupported_authorization_operation if granting permissions is not
/// supported.
///
future<> grant_permissions(
        const service&,
        stdx::string_view role_name,
        permission_set,
        const resource&);

///
/// Like \ref grant_permissions, but grants all applicable permissions on the resource.
///
/// \returns an exceptional future with \ref nonexistent_role if the named role does not exist.
///
/// \returns an exceptional future with \ref unsupported_authorization_operation if granting permissions is not
/// supported.
///
future<> grant_applicable_permissions(const service&, stdx::string_view role_name, const resource&);
future<> grant_applicable_permissions(const service&, const authenticated_user&, const resource&);

///
/// \returns an exceptional future with \ref nonexistent_role if the named role does not exist.
///
/// \returns an exceptional future with \ref unsupported_authorization_operation if revoking permissions is not
/// supported.
///
future<> revoke_permissions(
        const service&,
        stdx::string_view role_name,
        permission_set,
        const resource&);

using recursive_permissions = bool_class<struct recursive_permissions_tag>;

///
/// Query for all granted permissions according to filtering criteria.
///
/// Only permissions included in the provided set are included.
///
/// If a role name is provided, only permissions granted (directly or recursively) to the role are included.
///
/// If a resource filter is provided, only permissions granted on the resource are included. When \ref
/// recursive_permissions is `true`, permissions on a parent resource are included.
///
/// \returns an exceptional future with \ref nonexistent_role if a role name is included which refers to a role that
/// does not exist.
///
/// \returns an exceptional future with \ref unsupported_authorization_operation if listing permissions is not
/// supported.
///
future<std::vector<permission_details>> list_filtered_permissions(
        const service&,
        permission_set,
        std::optional<stdx::string_view> role_name,
        const std::optional<std::pair<resource, recursive_permissions>>& resource_filter);

}<|MERGE_RESOLUTION|>--- conflicted
+++ resolved
@@ -23,10 +23,7 @@
 #include "auth/authorizer.hh"
 #include "auth/permission.hh"
 #include "auth/permissions_cache.hh"
-<<<<<<< HEAD
 #include "auth/role_manager.hh"
-=======
->>>>>>> d540d5ff
 #include "seastarx.hh"
 #include "stdx.hh"
 
@@ -93,12 +90,6 @@
     // Only one of these should be registered, so we end up with some unused instances. Not the end of the world.
     std::unique_ptr<::service::migration_listener> _migration_listener;
 
-<<<<<<< HEAD
-=======
-    future<> _stopped;
-    seastar::abort_source _as;
-
->>>>>>> d540d5ff
 public:
     service(
             permissions_cache_config,
