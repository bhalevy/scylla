#!/usr/bin/env python3
# -*- coding: utf-8 -*-
#
# Copyright (C) 2015 ScyllaDB
#

#
# This file is part of Scylla.
#
# See the LICENSE.PROPRIETARY file in the top-level directory for licensing information.
#

import os, os.path, textwrap, argparse, sys, shlex, subprocess, tempfile, re, platform
from distutils.spawn import find_executable

tempfile.tempdir = "./build/tmp"

configure_args = str.join(' ', [shlex.quote(x) for x in sys.argv[1:]])

for line in open('/etc/os-release'):
    key, _, value = line.partition('=')
    value = value.strip().strip('"')
    if key == 'ID':
        os_ids = [value]
    if key == 'ID_LIKE':
        os_ids += value.split(' ')
    if key == 'VERSION_ID':
        os_version = value

# distribution "internationalization", converting package names.
# Fedora name is key, values is distro -> package name dict. 
i18n_xlat = {
    'boost-devel': {
        'debian': 'libboost-dev',
        'ubuntu': 'libboost-dev (libboost1.55-dev on 14.04)',
    },
}


def pkgname(name):
    if name in i18n_xlat:
        dict = i18n_xlat[name]
        for id in os_ids:
            if id in dict:
                return dict[id]
    return name


def get_flags():
    with open('/proc/cpuinfo') as f:
        for line in f:
            if line.strip():
                if line.rstrip('\n').startswith('flags'):
                    return re.sub(r'^flags\s+: ', '', line).split()


def add_tristate(arg_parser, name, dest, help):
    arg_parser.add_argument('--enable-' + name, dest=dest, action='store_true', default=None,
                            help='Enable ' + help)
    arg_parser.add_argument('--disable-' + name, dest=dest, action='store_false', default=None,
                            help='Disable ' + help)


def apply_tristate(var, test, note, missing):
    if (var is None) or var:
        if test():
            return True
        elif var is True:
            print(missing)
            sys.exit(1)
        else:
            print(note)
            return False
    return False


def have_pkg(package):
    return subprocess.call(['pkg-config', package]) == 0


def pkg_config(package, *options):
    output = subprocess.check_output(['pkg-config'] + list(options) + [package])
    return output.decode('utf-8').strip()


def try_compile(compiler, source='', flags=[]):
    return try_compile_and_link(compiler, source, flags=flags + ['-c'])


def ensure_tmp_dir_exists():
    if not os.path.exists(tempfile.tempdir):
        os.makedirs(tempfile.tempdir)


def try_compile_and_link(compiler, source='', flags=[]):
    ensure_tmp_dir_exists()
    with tempfile.NamedTemporaryFile() as sfile:
        ofile = tempfile.mktemp()
        try:
            sfile.file.write(bytes(source, 'utf-8'))
            sfile.file.flush()
            # We can't write to /dev/null, since in some cases (-ftest-coverage) gcc will create an auxiliary
            # output file based on the name of the output file, and "/dev/null.gcsa" is not a good name
            return subprocess.call([compiler, '-x', 'c++', '-o', ofile, sfile.name] + args.user_cflags.split() + flags,
                                   stdout=subprocess.DEVNULL,
                                   stderr=subprocess.DEVNULL) == 0
        finally:
            if os.path.exists(ofile):
                os.unlink(ofile)


def flag_supported(flag, compiler):
    # gcc ignores -Wno-x even if it is not supported
    adjusted = re.sub('^-Wno-', '-W', flag)
    split = adjusted.split(' ')
    return try_compile(flags=['-Werror'] + split, compiler=compiler)


def debug_flag(compiler):
    src_with_auto = textwrap.dedent('''\
        template <typename T>
        struct x { auto f() {} };

        x<int> a;
        ''')
    if try_compile(source=src_with_auto, flags=['-g', '-std=gnu++1y'], compiler=compiler):
        return '-g'
    else:
        print('Note: debug information disabled; upgrade your compiler')
        return ''


def debug_compress_flag(compiler):
    if try_compile(compiler=compiler, flags=['-gz']):
        return '-gz'
    else:
        return ''


def gold_supported(compiler):
    src_main = 'int main(int argc, char **argv) { return 0; }'
    if try_compile_and_link(source=src_main, flags=['-fuse-ld=gold'], compiler=compiler):
        return '-fuse-ld=gold'
    else:
        print('Note: gold not found; using default system linker')
        return ''


def maybe_static(flag, libs):
    if flag and not args.static:
        libs = '-Wl,-Bstatic {} -Wl,-Bdynamic'.format(libs)
    return libs


class Thrift(object):
    def __init__(self, source, service):
        self.source = source
        self.service = service

    def generated(self, gen_dir):
        basename = os.path.splitext(os.path.basename(self.source))[0]
        files = [basename + '_' + ext
                 for ext in ['types.cpp', 'types.h', 'constants.cpp', 'constants.h']]
        files += [self.service + ext
                  for ext in ['.cpp', '.h']]
        return [os.path.join(gen_dir, file) for file in files]

    def headers(self, gen_dir):
        return [x for x in self.generated(gen_dir) if x.endswith('.h')]

    def sources(self, gen_dir):
        return [x for x in self.generated(gen_dir) if x.endswith('.cpp')]

    def objects(self, gen_dir):
        return [x.replace('.cpp', '.o') for x in self.sources(gen_dir)]

    def endswith(self, end):
        return self.source.endswith(end)


def default_target_arch():
    if platform.machine() in ['i386', 'i686', 'x86_64']:
        return 'westmere'   # support PCLMUL
    elif platform.machine() == 'aarch64':
        return 'armv8-a+crc+crypto'
    else:
        return ''


class Antlr3Grammar(object):
    def __init__(self, source):
        self.source = source

    def generated(self, gen_dir):
        basename = os.path.splitext(self.source)[0]
        files = [basename + ext
                 for ext in ['Lexer.cpp', 'Lexer.hpp', 'Parser.cpp', 'Parser.hpp']]
        return [os.path.join(gen_dir, file) for file in files]

    def headers(self, gen_dir):
        return [x for x in self.generated(gen_dir) if x.endswith('.hpp')]

    def sources(self, gen_dir):
        return [x for x in self.generated(gen_dir) if x.endswith('.cpp')]

    def objects(self, gen_dir):
        return [x.replace('.cpp', '.o') for x in self.sources(gen_dir)]

    def endswith(self, end):
        return self.source.endswith(end)


modes = {
    'debug': {
        'sanitize': '-fsanitize=address -fsanitize=leak -fsanitize=undefined',
        'sanitize_libs': '-lasan -lubsan',
        'opt': '-O0 -DDEBUG -DDEBUG_SHARED_PTR -DDEFAULT_ALLOCATOR -DDEBUG_LSA_SANITIZER',
        'libs': '',
    },
    'release': {
        'sanitize': '',
        'sanitize_libs': '',
        'opt': '-O3',
        'libs': '',
    },
    'dev': {
        'sanitize': '',
        'sanitize_libs': '',
        'opt': '-O1',
        'libs': '',
    },
}

scylla_tests = [
    'tests/mutation_test',
    'tests/mvcc_test',
    'tests/mutation_fragment_test',
    'tests/flat_mutation_reader_test',
    'tests/schema_registry_test',
    'tests/canonical_mutation_test',
    'tests/range_test',
    'tests/types_test',
    'tests/keys_test',
    'tests/partitioner_test',
    'tests/frozen_mutation_test',
    'tests/serialized_action_test',
    'tests/hint_test',
    'tests/clustering_ranges_walker_test',
    'tests/perf/perf_mutation',
    'tests/lsa_async_eviction_test',
    'tests/lsa_sync_eviction_test',
    'tests/row_cache_alloc_stress',
    'tests/perf_row_cache_update',
    'tests/perf/perf_hash',
    'tests/perf/perf_cql_parser',
    'tests/perf/perf_simple_query',
    'tests/perf/perf_fast_forward',
    'tests/perf/perf_cache_eviction',
    'tests/cache_flat_mutation_reader_test',
    'tests/row_cache_stress_test',
    'tests/memory_footprint',
    'tests/perf/perf_sstable',
    'tests/cql_query_test',
    'tests/secondary_index_test',
    'tests/json_cql_query_test',
    'tests/filtering_test',
    'tests/storage_proxy_test',
    'tests/schema_change_test',
    'tests/mutation_reader_test',
    'tests/mutation_query_test',
    'tests/row_cache_test',
    'tests/test-serialization',
    'tests/broken_sstable_test',
    'tests/sstable_test',
    'tests/sstable_datafile_test',
    'tests/sstable_3_x_test',
    'tests/sstable_mutation_test',
    'tests/sstable_resharding_test',
    'tests/memtable_test',
    'tests/commitlog_test',
    'tests/cartesian_product_test',
    'tests/hash_test',
    'tests/map_difference_test',
    'tests/message',
    'tests/gossip',
    'tests/gossip_test',
    'tests/compound_test',
    'tests/config_test',
    'tests/gossiping_property_file_snitch_test',
    'tests/ec2_snitch_test',
    'tests/gce_snitch_test',
    'tests/snitch_reset_test',
    'tests/network_topology_strategy_test',
    'tests/query_processor_test',
    'tests/batchlog_manager_test',
    'tests/bytes_ostream_test',
    'tests/UUID_test',
    'tests/murmur_hash_test',
    'tests/allocation_strategy_test',
    'tests/logalloc_test',
    'tests/log_heap_test',
    'tests/managed_vector_test',
    'tests/crc_test',
    'tests/checksum_utils_test',
    'tests/flush_queue_test',
    'tests/dynamic_bitset_test',
    'tests/auth_test',
    'tests/idl_test',
    'tests/range_tombstone_list_test',
    'tests/anchorless_list_test',
    'tests/database_test',
    'tests/nonwrapping_range_test',
    'tests/input_stream_test',
    'tests/virtual_reader_test',
    'tests/view_schema_test',
    'tests/view_build_test',
    'tests/view_complex_test',
    'tests/counter_test',
    'tests/cell_locker_test',
    'tests/row_locker_test',
    'tests/streaming_histogram_test',
    'tests/duration_test',
    'tests/vint_serialization_test',
    'tests/continuous_data_consumer_test',
    'tests/compress_test',
    'tests/chunked_vector_test',
    'tests/loading_cache_test',
    'tests/castas_fcts_test',
    'tests/big_decimal_test',
    'tests/aggregate_fcts_test',
    'tests/role_manager_test',
    'tests/caching_options_test',
    'tests/auth_resource_test',
    'tests/cql_auth_query_test',
    'tests/enum_set_test',
    'tests/extensions_test',
    'tests/cql_auth_syntax_test',
    'tests/querier_cache',
    'tests/limiting_data_source_test',
    'tests/meta_test',
    'tests/imr_test',
    'tests/partition_data_test',
    'tests/reusable_buffer_test',
    'tests/multishard_writer_test',
    'tests/observable_test',
    'tests/transport_test',
    'tests/fragmented_temporary_buffer_test',
    'tests/json_test',
    'tests/encrypted_file_test',
    'tests/auth_passwords_test',
    'tests/multishard_mutation_query_test',
    'tests/top_k_test',
    'tests/utf8_test',
    'tests/small_vector_test',
    'tests/data_listeners_test',
]

perf_tests = [
    'tests/perf/perf_mutation_readers',
    'tests/perf/perf_checksum',
    'tests/perf/perf_mutation_fragment',
    'tests/perf/perf_idl',
]

apps = [
    'scylla',
]

tests = scylla_tests + perf_tests

other = [
    'iotune',
]

all_artifacts = apps + tests + other

arg_parser = argparse.ArgumentParser('Configure scylla')
arg_parser.add_argument('--static', dest='static', action='store_const', default='',
                        const='-static',
                        help='Static link (useful for running on hosts outside the build environment')
arg_parser.add_argument('--pie', dest='pie', action='store_true',
                        help='Build position-independent executable (PIE)')
arg_parser.add_argument('--so', dest='so', action='store_true',
                        help='Build shared object (SO) instead of executable')
arg_parser.add_argument('--mode', action='store', choices=list(modes.keys()) + ['all'], default='all')
arg_parser.add_argument('--with', dest='artifacts', action='append', choices=all_artifacts, default=[])
arg_parser.add_argument('--cflags', action='store', dest='user_cflags', default='',
                        help='Extra flags for the C++ compiler')
arg_parser.add_argument('--ldflags', action='store', dest='user_ldflags', default='',
                        help='Extra flags for the linker')
arg_parser.add_argument('--target', action='store', dest='target', default=default_target_arch(),
                        help='Target architecture (-march)')
arg_parser.add_argument('--compiler', action='store', dest='cxx', default='g++',
                        help='C++ compiler path')
arg_parser.add_argument('--c-compiler', action='store', dest='cc', default='gcc',
                        help='C compiler path')
arg_parser.add_argument('--with-osv', action='store', dest='with_osv', default='',
                        help='Shortcut for compile for OSv')
arg_parser.add_argument('--enable-dpdk', action='store_true', dest='dpdk', default=False,
                        help='Enable dpdk (from seastar dpdk sources)')
arg_parser.add_argument('--dpdk-target', action='store', dest='dpdk_target', default='',
                        help='Path to DPDK SDK target location (e.g. <DPDK SDK dir>/x86_64-native-linuxapp-gcc)')
arg_parser.add_argument('--debuginfo', action='store', dest='debuginfo', type=int, default=1,
                        help='Enable(1)/disable(0)compiler debug information generation')
arg_parser.add_argument('--static-stdc++', dest='staticcxx', action='store_true',
                        help='Link libgcc and libstdc++ statically')
arg_parser.add_argument('--static-thrift', dest='staticthrift', action='store_true',
                        help='Link libthrift statically')
arg_parser.add_argument('--static-boost', dest='staticboost', action='store_true',
                        help='Link boost statically')
arg_parser.add_argument('--static-yaml-cpp', dest='staticyamlcpp', action='store_true',
                        help='Link libyaml-cpp statically')
arg_parser.add_argument('--tests-debuginfo', action='store', dest='tests_debuginfo', type=int, default=0,
                        help='Enable(1)/disable(0)compiler debug information generation for tests')
arg_parser.add_argument('--python', action='store', dest='python', default='python3',
                        help='Python3 path')
add_tristate(arg_parser, name='hwloc', dest='hwloc', help='hwloc support')
add_tristate(arg_parser, name='xen', dest='xen', help='Xen support')
arg_parser.add_argument('--split-dwarf', dest='split_dwarf', action='store_true', default=False,
                        help='use of split dwarf (https://gcc.gnu.org/wiki/DebugFission) to speed up linking')
arg_parser.add_argument('--enable-gcc6-concepts', dest='gcc6_concepts', action='store_true', default=False,
                        help='enable experimental support for C++ Concepts as implemented in GCC 6')
arg_parser.add_argument('--enable-alloc-failure-injector', dest='alloc_failure_injector', action='store_true', default=False,
                        help='enable allocation failure injection')
arg_parser.add_argument('--with-antlr3', dest='antlr3_exec', action='store', default=None,
                        help='path to antlr3 executable')
args = arg_parser.parse_args()

defines = []

extra_cxxflags = {}

cassandra_interface = Thrift(source='interface/cassandra.thrift', service='Cassandra')

scylla_core = (['database.cc',
                'table.cc',
                'atomic_cell.cc',
                'schema.cc',
                'frozen_schema.cc',
                'schema_registry.cc',
                'bytes.cc',
                'mutation.cc',
                'mutation_fragment.cc',
                'partition_version.cc',
                'row_cache.cc',
                'canonical_mutation.cc',
                'frozen_mutation.cc',
                'memtable.cc',
                'schema_mutations.cc',
                'supervisor.cc',
                'utils/logalloc.cc',
                'utils/large_bitset.cc',
                'utils/buffer_input_stream.cc',
                'utils/limiting_data_source.cc',
                'mutation_partition.cc',
                'mutation_partition_view.cc',
                'mutation_partition_serializer.cc',
                'mutation_reader.cc',
                'flat_mutation_reader.cc',
                'mutation_query.cc',
                'json.cc',
                'keys.cc',
                'counters.cc',
                'compress.cc',
                'sstables/mp_row_consumer.cc',
                'sstables/sstables.cc',
                'sstables/mc/writer.cc',
                'sstables/sstable_version.cc',
                'sstables/compress.cc',
                'sstables/partition.cc',
                'sstables/compaction.cc',
                'sstables/compaction_strategy.cc',
                'sstables/compaction_manager.cc',
                'sstables/integrity_checked_file_impl.cc',
                'sstables/prepended_input_stream.cc',
                'sstables/m_format_read_helpers.cc',
                'transport/event.cc',
                'transport/event_notifier.cc',
                'transport/server.cc',
                'transport/messages/result_message.cc',
                'cql3/abstract_marker.cc',
                'cql3/attributes.cc',
                'cql3/cf_name.cc',
                'cql3/cql3_type.cc',
                'cql3/operation.cc',
                'cql3/index_name.cc',
                'cql3/keyspace_element_name.cc',
                'cql3/lists.cc',
                'cql3/sets.cc',
                'cql3/tuples.cc',
                'cql3/maps.cc',
                'cql3/functions/functions.cc',
                'cql3/functions/castas_fcts.cc',
                'cql3/statements/cf_prop_defs.cc',
                'cql3/statements/cf_statement.cc',
                'cql3/statements/authentication_statement.cc',
                'cql3/statements/create_keyspace_statement.cc',
                'cql3/statements/create_table_statement.cc',
                'cql3/statements/create_view_statement.cc',
                'cql3/statements/create_type_statement.cc',
                'cql3/statements/drop_index_statement.cc',
                'cql3/statements/drop_keyspace_statement.cc',
                'cql3/statements/drop_table_statement.cc',
                'cql3/statements/drop_view_statement.cc',
                'cql3/statements/drop_type_statement.cc',
                'cql3/statements/schema_altering_statement.cc',
                'cql3/statements/ks_prop_defs.cc',
                'cql3/statements/modification_statement.cc',
                'cql3/statements/parsed_statement.cc',
                'cql3/statements/property_definitions.cc',
                'cql3/statements/update_statement.cc',
                'cql3/statements/delete_statement.cc',
                'cql3/statements/batch_statement.cc',
                'cql3/statements/select_statement.cc',
                'cql3/statements/use_statement.cc',
                'cql3/statements/index_prop_defs.cc',
                'cql3/statements/index_target.cc',
                'cql3/statements/create_index_statement.cc',
                'cql3/statements/truncate_statement.cc',
                'cql3/statements/alter_table_statement.cc',
                'cql3/statements/alter_view_statement.cc',
                'cql3/statements/list_users_statement.cc',
                'cql3/statements/authorization_statement.cc',
                'cql3/statements/permission_altering_statement.cc',
                'cql3/statements/list_permissions_statement.cc',
                'cql3/statements/grant_statement.cc',
                'cql3/statements/revoke_statement.cc',
                'cql3/statements/alter_type_statement.cc',
                'cql3/statements/alter_keyspace_statement.cc',
                'cql3/statements/role-management-statements.cc',
                'cql3/update_parameters.cc',
                'cql3/ut_name.cc',
                'cql3/role_name.cc',
                'thrift/handler.cc',
                'thrift/server.cc',
                'thrift/thrift_validation.cc',
                'utils/runtime.cc',
                'utils/murmur_hash.cc',
                'utils/uuid.cc',
                'utils/big_decimal.cc',
                'types.cc',
                'validation.cc',
                'service/priority_manager.cc',
                'service/migration_manager.cc',
                'service/storage_proxy.cc',
                'cql3/operator.cc',
                'cql3/relation.cc',
                'cql3/column_identifier.cc',
                'cql3/column_specification.cc',
                'cql3/constants.cc',
                'cql3/query_processor.cc',
                'cql3/query_options.cc',
                'cql3/single_column_relation.cc',
                'cql3/token_relation.cc',
                'cql3/column_condition.cc',
                'cql3/user_types.cc',
                'cql3/untyped_result_set.cc',
                'cql3/selection/abstract_function_selector.cc',
                'cql3/selection/simple_selector.cc',
                'cql3/selection/selectable.cc',
                'cql3/selection/selector_factories.cc',
                'cql3/selection/selection.cc',
                'cql3/selection/selector.cc',
                'cql3/restrictions/statement_restrictions.cc',
                'cql3/result_set.cc',
                'cql3/variable_specifications.cc',
                'db/consistency_level.cc',
                'db/system_keyspace.cc',
                'db/system_distributed_keyspace.cc',
                'db/schema_tables.cc',
                'db/cql_type_parser.cc',
                'db/legacy_schema_migrator.cc',
                'db/commitlog/commitlog.cc',
                'db/commitlog/commitlog_replayer.cc',
                'db/commitlog/commitlog_entry.cc',
                'db/data_listeners.cc',
                'db/hints/manager.cc',
                'db/hints/resource_manager.cc',
                'db/config.cc',
                'db/extensions.cc',
                'db/heat_load_balance.cc',
                'db/large_data_handler.cc',
                'db/marshal/type_parser.cc',
                'db/batchlog_manager.cc',
                'db/view/view.cc',
                'db/view/view_update_generator.cc',
                'db/view/row_locking.cc',
                'index/secondary_index_manager.cc',
                'index/secondary_index.cc',
                'utils/UUID_gen.cc',
                'utils/i_filter.cc',
                'utils/bloom_filter.cc',
                'utils/bloom_calculations.cc',
                'utils/rate_limiter.cc',
                'utils/file_lock.cc',
                'utils/dynamic_bitset.cc',
                'utils/managed_bytes.cc',
                'utils/exceptions.cc',
                'utils/config_file.cc',
                'utils/memory.cc',
                'utils/gz/crc_combine.cc',
                'gms/version_generator.cc',
                'gms/versioned_value.cc',
                'gms/gossiper.cc',
                'gms/failure_detector.cc',
                'gms/gossip_digest_syn.cc',
                'gms/gossip_digest_ack.cc',
                'gms/gossip_digest_ack2.cc',
                'gms/endpoint_state.cc',
                'gms/application_state.cc',
                'gms/inet_address.cc',
                'dht/i_partitioner.cc',
                'dht/murmur3_partitioner.cc',
                'dht/byte_ordered_partitioner.cc',
                'dht/random_partitioner.cc',
                'dht/boot_strapper.cc',
                'dht/range_streamer.cc',
                'unimplemented.cc',
                'query.cc',
                'query-result-set.cc',
                'locator/abstract_replication_strategy.cc',
                'locator/simple_strategy.cc',
                'locator/local_strategy.cc',
                'locator/network_topology_strategy.cc',
                'locator/everywhere_replication_strategy.cc',
                'locator/token_metadata.cc',
                'locator/snitch_base.cc',
                'locator/simple_snitch.cc',
                'locator/rack_inferring_snitch.cc',
                'locator/gossiping_property_file_snitch.cc',
                'locator/production_snitch_base.cc',
                'locator/ec2_snitch.cc',
                'locator/ec2_multi_region_snitch.cc',
                'locator/gce_snitch.cc',
                'message/messaging_service.cc',
                'service/client_state.cc',
                'service/migration_task.cc',
                'service/storage_service.cc',
                'service/misc_services.cc',
                'service/pager/paging_state.cc',
                'service/pager/query_pagers.cc',
                'streaming/stream_task.cc',
                'streaming/stream_session.cc',
                'streaming/stream_request.cc',
                'streaming/stream_summary.cc',
                'streaming/stream_transfer_task.cc',
                'streaming/stream_receive_task.cc',
                'streaming/stream_plan.cc',
                'streaming/progress_info.cc',
                'streaming/session_info.cc',
                'streaming/stream_coordinator.cc',
                'streaming/stream_manager.cc',
                'streaming/stream_result_future.cc',
                'streaming/stream_session_state.cc',
                'clocks-impl.cc',
                'partition_slice_builder.cc',
                'init.cc',
                'lister.cc',
                'repair/repair.cc',
                'repair/row_level.cc',
                'exceptions/exceptions.cc',
                'auth/allow_all_authenticator.cc',
                'auth/allow_all_authorizer.cc',
                'auth/authenticated_user.cc',
                'auth/authenticator.cc',
                'auth/common.cc',
                'auth/default_authorizer.cc',
                'auth/resource.cc',
                'auth/roles-metadata.cc',
                'auth/passwords.cc',
                'auth/password_authenticator.cc',
                'auth/permission.cc',
                'auth/permissions_cache.cc',
                'auth/service.cc',
                'auth/standard_role_manager.cc',
                'auth/transitional.cc',
                'auth/authentication_options.cc',
                'auth/role_or_anonymous.cc',
                'tracing/tracing.cc',
                'tracing/trace_keyspace_helper.cc',
                'tracing/trace_state.cc',
                'tracing/tracing_backend_registry.cc',
                'table_helper.cc',
                'audit/audit.cc',
                'audit/audit_cf_storage_helper.cc',
                'audit/audit_syslog_storage_helper.cc',
                'range_tombstone.cc',
                'range_tombstone_list.cc',
                'disk-error-handler.cc',
                'duration.cc',
                'vint-serialization.cc',
                'utils/arch/powerpc/crc32-vpmsum/crc32_wrapper.cc',
                'querier.cc',
                'data/cell.cc',
                'multishard_writer.cc',
                'ent/encryption/encryption_config.cc',
                'ent/encryption/encryption.cc',
                'ent/encryption/symmetric_key.cc',
                'ent/encryption/local_file_provider.cc',
                'ent/encryption/replicated_key_provider.cc',
                'ent/encryption/system_key.cc',
                'ent/encryption/encrypted_file_impl.cc',
                'ent/encryption/kmip_host.cc',
                'ent/encryption/kmip_key_provider.cc',
                'in-memory-file-impl.cc',
                'mirror-file-impl.cc',
                'multishard_mutation_query.cc',
                'reader_concurrency_semaphore.cc',
                'distributed_loader.cc',
                'utils/utf8.cc',
                'utils/ascii.cc',
                ] + [Antlr3Grammar('cql3/Cql.g')] + [Thrift('interface/cassandra.thrift', 'Cassandra')]
               )

api = ['api/api.cc',
       'api/api-doc/storage_service.json',
       'api/api-doc/lsa.json',
       'api/storage_service.cc',
       'api/api-doc/commitlog.json',
       'api/commitlog.cc',
       'api/api-doc/gossiper.json',
       'api/gossiper.cc',
       'api/api-doc/failure_detector.json',
       'api/failure_detector.cc',
       'api/api-doc/column_family.json',
       'api/column_family.cc',
       'api/messaging_service.cc',
       'api/api-doc/messaging_service.json',
       'api/api-doc/storage_proxy.json',
       'api/storage_proxy.cc',
       'api/api-doc/cache_service.json',
       'api/cache_service.cc',
       'api/api-doc/collectd.json',
       'api/collectd.cc',
       'api/api-doc/endpoint_snitch_info.json',
       'api/endpoint_snitch.cc',
       'api/api-doc/compaction_manager.json',
       'api/compaction_manager.cc',
       'api/api-doc/hinted_handoff.json',
       'api/hinted_handoff.cc',
       'api/api-doc/utils.json',
       'api/lsa.cc',
       'api/api-doc/stream_manager.json',
       'api/stream_manager.cc',
       'api/api-doc/system.json',
       'api/system.cc',
       'api/config.cc',
       'api/api-doc/config.json',
       ]

idls = ['idl/gossip_digest.idl.hh',
        'idl/uuid.idl.hh',
        'idl/range.idl.hh',
        'idl/keys.idl.hh',
        'idl/read_command.idl.hh',
        'idl/token.idl.hh',
        'idl/ring_position.idl.hh',
        'idl/result.idl.hh',
        'idl/frozen_mutation.idl.hh',
        'idl/reconcilable_result.idl.hh',
        'idl/streaming.idl.hh',
        'idl/paging_state.idl.hh',
        'idl/frozen_schema.idl.hh',
        'idl/partition_checksum.idl.hh',
        'idl/replay_position.idl.hh',
        'idl/truncation_record.idl.hh',
        'idl/mutation.idl.hh',
        'idl/query.idl.hh',
        'idl/idl_test.idl.hh',
        'idl/commitlog.idl.hh',
        'idl/tracing.idl.hh',
        'idl/consistency_level.idl.hh',
        'idl/cache_temperature.idl.hh',
        'idl/view.idl.hh',
        ]

scylla_tests_dependencies = scylla_core + idls + [
    'tests/cql_test_env.cc',
    'tests/cql_assertions.cc',
    'tests/result_set_assertions.cc',
    'tests/mutation_source_test.cc',
    'tests/data_model.cc',
]

deps = {
    'scylla': idls + ['main.cc', 'release.cc'] + scylla_core + api,
}

pure_boost_tests = set([
    'tests/partitioner_test',
    'tests/map_difference_test',
    'tests/keys_test',
    'tests/compound_test',
    'tests/range_tombstone_list_test',
    'tests/anchorless_list_test',
    'tests/nonwrapping_range_test',
    'tests/test-serialization',
    'tests/range_test',
    'tests/crc_test',
    'tests/checksum_utils_test',
    'tests/managed_vector_test',
    'tests/dynamic_bitset_test',
    'tests/idl_test',
    'tests/cartesian_product_test',
    'tests/streaming_histogram_test',
    'tests/duration_test',
    'tests/vint_serialization_test',
    'tests/compress_test',
    'tests/chunked_vector_test',
    'tests/big_decimal_test',
    'tests/caching_options_test',
    'tests/auth_resource_test',
    'tests/enum_set_test',
    'tests/cql_auth_syntax_test',
    'tests/meta_test',
    'tests/imr_test',
    'tests/partition_data_test',
    'tests/reusable_buffer_test',
    'tests/observable_test',
    'tests/json_test',
    'tests/auth_passwords_test',
    'tests/top_k_test',
    'tests/small_vector_test',
])

tests_not_using_seastar_test_framework = set([
    'tests/perf/perf_mutation',
    'tests/lsa_async_eviction_test',
    'tests/lsa_sync_eviction_test',
    'tests/row_cache_alloc_stress',
    'tests/perf_row_cache_update',
    'tests/perf/perf_hash',
    'tests/perf/perf_cql_parser',
    'tests/message',
    'tests/perf/perf_simple_query',
    'tests/perf/perf_fast_forward',
    'tests/perf/perf_cache_eviction',
    'tests/row_cache_stress_test',
    'tests/memory_footprint',
    'tests/gossip',
    'tests/perf/perf_sstable',
    'tests/small_vector_test',
]) | pure_boost_tests

for t in tests_not_using_seastar_test_framework:
    if t not in scylla_tests:
        raise Exception("Test %s not found in scylla_tests" % (t))

for t in scylla_tests:
    deps[t] = [t + '.cc']
    if t not in tests_not_using_seastar_test_framework:
        deps[t] += scylla_tests_dependencies
    else:
        deps[t] += scylla_core + idls + ['tests/cql_test_env.cc']

perf_tests_seastar_deps = [
    'seastar/tests/perf/perf_tests.cc'
]

for t in perf_tests:
    deps[t] = [t + '.cc'] + scylla_tests_dependencies + perf_tests_seastar_deps

deps['tests/sstable_test'] += ['tests/sstable_utils.cc', 'tests/normalizing_reader.cc']
deps['tests/sstable_datafile_test'] += ['tests/sstable_utils.cc', 'tests/normalizing_reader.cc']
deps['tests/mutation_reader_test'] += ['tests/sstable_utils.cc']

deps['tests/bytes_ostream_test'] = ['tests/bytes_ostream_test.cc', 'utils/managed_bytes.cc', 'utils/logalloc.cc', 'utils/dynamic_bitset.cc']
deps['tests/input_stream_test'] = ['tests/input_stream_test.cc']
deps['tests/UUID_test'] = ['utils/UUID_gen.cc', 'tests/UUID_test.cc', 'utils/uuid.cc', 'utils/managed_bytes.cc', 'utils/logalloc.cc', 'utils/dynamic_bitset.cc']
deps['tests/murmur_hash_test'] = ['bytes.cc', 'utils/murmur_hash.cc', 'tests/murmur_hash_test.cc']
deps['tests/allocation_strategy_test'] = ['tests/allocation_strategy_test.cc', 'utils/logalloc.cc', 'utils/dynamic_bitset.cc']
deps['tests/log_heap_test'] = ['tests/log_heap_test.cc']
deps['tests/anchorless_list_test'] = ['tests/anchorless_list_test.cc']
deps['tests/perf/perf_fast_forward'] += ['release.cc']
deps['tests/perf/perf_simple_query'] += ['release.cc']
deps['tests/meta_test'] = ['tests/meta_test.cc']
deps['tests/imr_test'] = ['tests/imr_test.cc', 'utils/logalloc.cc', 'utils/dynamic_bitset.cc']
deps['tests/reusable_buffer_test'] = ['tests/reusable_buffer_test.cc']
deps['tests/utf8_test'] = ['utils/utf8.cc', 'tests/utf8_test.cc']
deps['tests/small_vector_test'] = ['tests/small_vector_test.cc']

deps['utils/gz/gen_crc_combine_table'] = ['utils/gz/gen_crc_combine_table.cc']

warnings = [
    '-Wall',
    '-Werror',
    '-Wno-mismatched-tags',  # clang-only
    '-Wno-maybe-uninitialized',  # false positives on gcc 5
    '-Wno-tautological-compare',
    '-Wno-parentheses-equality',
    '-Wno-c++11-narrowing',
    '-Wno-c++1z-extensions',
    '-Wno-sometimes-uninitialized',
    '-Wno-return-stack-address',
    '-Wno-missing-braces',
    '-Wno-unused-lambda-capture',
    '-Wno-misleading-indentation',
    '-Wno-overflow',
    '-Wno-noexcept-type',
    '-Wno-nonnull-compare',
    '-Wno-error=cpp',
    '-Wno-ignored-attributes',
    '-Wno-overloaded-virtual',
    '-Wno-stringop-overflow',
]

warnings = [w
            for w in warnings
            if flag_supported(flag=w, compiler=args.cxx)]

warnings = ' '.join(warnings + ['-Wno-error=deprecated-declarations'])

optimization_flags = [
    '--param inline-unit-growth=300',
]
optimization_flags = [o
                      for o in optimization_flags
                      if flag_supported(flag=o, compiler=args.cxx)]
modes['release']['opt'] += ' ' + ' '.join(optimization_flags)

gold_linker_flag = gold_supported(compiler=args.cxx)

dbgflag = debug_flag(args.cxx) if args.debuginfo else ''
tests_link_rule = 'link' if args.tests_debuginfo else 'link_stripped'

if args.so:
    args.pie = '-shared'
    args.fpie = '-fpic'
elif args.pie:
    args.pie = '-pie'
    args.fpie = '-fpie'
else:
    args.pie = ''
    args.fpie = ''

# a list element means a list of alternative packages to consider
# the first element becomes the HAVE_pkg define
# a string element is a package name with no alternatives
optional_packages = [['libsystemd', 'libsystemd-daemon']]
pkgs = []


def setup_first_pkg_of_list(pkglist):
    # The HAVE_pkg symbol is taken from the first alternative
    upkg = pkglist[0].upper().replace('-', '_')
    for pkg in pkglist:
        if have_pkg(pkg):
            pkgs.append(pkg)
            defines.append('HAVE_{}=1'.format(upkg))
            return True
    return False


for pkglist in optional_packages:
    if isinstance(pkglist, str):
        pkglist = [pkglist]
    if not setup_first_pkg_of_list(pkglist):
        if len(pkglist) == 1:
            print('Missing optional package {pkglist[0]}'.format(**locals()))
        else:
            alternatives = ':'.join(pkglist[1:])
            print('Missing optional package {pkglist[0]} (or alteratives {alternatives})'.format(**locals()))


compiler_test_src = '''
#if __GNUC__ < 7
    #error "MAJOR"
#elif __GNUC__ == 7
    #if __GNUC_MINOR__ < 3
        #error "MINOR"
    #endif
#endif

int main() { return 0; }
'''
if not try_compile_and_link(compiler=args.cxx, source=compiler_test_src):
    print('Wrong GCC version. Scylla needs GCC >= 7.3 to compile.')
    sys.exit(1)

if not try_compile(compiler=args.cxx, source='#include <boost/version.hpp>'):
    print('Boost not installed.  Please install {}.'.format(pkgname("boost-devel")))
    sys.exit(1)

if not try_compile(compiler=args.cxx, source='''\
        #include <boost/version.hpp>
        #if BOOST_VERSION < 105500
        #error Boost version too low
        #endif
        '''):
    print('Installed boost version too old.  Please update {}.'.format(pkgname("boost-devel")))
    sys.exit(1)

if try_compile(args.cxx, source = textwrap.dedent('''\
        #include <lz4.h>

        void m() {
            LZ4_compress_default(static_cast<const char*>(0), static_cast<char*>(0), 0, 0);
        }
        '''), flags=args.user_cflags.split()):
    defines.append("HAVE_LZ4_COMPRESS_DEFAULT")

has_sanitize_address_use_after_scope = try_compile(compiler=args.cxx, flags=['-fsanitize-address-use-after-scope'], source='int f() {}')

defines = ' '.join(['-D' + d for d in defines])

globals().update(vars(args))

total_memory = os.sysconf('SC_PAGE_SIZE') * os.sysconf('SC_PHYS_PAGES')
link_pool_depth = max(int(total_memory / 7e9), 1)

build_modes = modes if args.mode == 'all' else [args.mode]
build_artifacts = all_artifacts if not args.artifacts else args.artifacts

status = subprocess.call("./SCYLLA-VERSION-GEN")
if status != 0:
    print('Version file generation failed')
    sys.exit(1)

file = open('build/SCYLLA-VERSION-FILE', 'r')
scylla_version = file.read().strip()
file = open('build/SCYLLA-RELEASE-FILE', 'r')
scylla_release = file.read().strip()

extra_cxxflags["release.cc"] = "-DSCYLLA_VERSION=\"\\\"" + scylla_version + "\\\"\" -DSCYLLA_RELEASE=\"\\\"" + scylla_release + "\\\"\""

seastar_flags = []
if args.dpdk:
    # fake dependencies on dpdk, so that it is built before anything else
    seastar_flags += ['--enable-dpdk']
if args.gcc6_concepts:
    seastar_flags += ['--enable-gcc6-concepts']
if args.alloc_failure_injector:
    seastar_flags += ['--enable-alloc-failure-injector']
if args.split_dwarf:
    seastar_flags += ['--split-dwarf']

debug_flags = ' ' + debug_compress_flag(compiler=args.cxx) + ' ' + dbgflag
modes['debug']['opt'] += debug_flags
modes['release']['opt'] += debug_flags

seastar_cflags = args.user_cflags
seastar_cflags += ' -Wno-error'
if args.target != '':
    seastar_cflags += ' -march=' + args.target
seastar_ldflags = args.user_ldflags
seastar_flags += ['--compiler', args.cxx, '--c-compiler', args.cc, '--cflags=%s' % (seastar_cflags), '--ldflags=%s' % (seastar_ldflags),
                  '--c++-dialect=gnu++17', '--use-std-optional-variant-stringview=1', '--optflags=%s' % (modes['release']['opt']), ]

libdeflate_cflags = seastar_cflags

status = subprocess.call([args.python, './configure.py'] + seastar_flags, cwd='seastar')

if status != 0:
    print('Seastar configuration failed')
    sys.exit(1)


pc = {mode: 'build/{}/seastar.pc'.format(mode) for mode in build_modes}
ninja = find_executable('ninja') or find_executable('ninja-build')
if not ninja:
    print('Ninja executable (ninja or ninja-build) not found on PATH\n')
    sys.exit(1)

def query_seastar_flags(seastar_pc_file, link_static_cxx=False):
    pc_file = os.path.join('seastar', seastar_pc_file)
    cflags = pkg_config(pc_file, '--cflags', '--static')
    libs = pkg_config(pc_file, '--libs', '--static')

    if link_static_cxx:
        libs = libs.replace('-lstdc++ ', '')

    return cflags, libs

for mode in build_modes:
    seastar_cflags, seastar_libs = query_seastar_flags(pc[mode], link_static_cxx=args.staticcxx)
    modes[mode]['seastar_cflags'] = seastar_cflags
    modes[mode]['seastar_libs'] = seastar_libs

args.user_cflags += " " + pkg_config('jsoncpp', '--cflags')
args.user_cflags += ' -march=' + args.target
<<<<<<< HEAD
libs = ' '.join([maybe_static(args.staticyamlcpp, '-lyaml-cpp'), '-latomic', '-llz4', '-lz', '-lsnappy', '-lcrypto', pkg_config('jsoncpp', '--libs'),
                 maybe_static(args.staticboost, '-lboost_filesystem'), ' -lstdc++fs', ' -lcrypt', ' -lcryptopp',
=======
libs = ' '.join([maybe_static(args.staticyamlcpp, '-lyaml-cpp'), '-latomic', '-llz4', '-lz', '-lsnappy', pkg_config('jsoncpp', '--libs'),
                 maybe_static(args.staticboost, '-lboost_filesystem'), ' -lstdc++fs', ' -lcrypt', ' -lcryptopp', ' -lpthread',
>>>>>>> 85e57917
                 maybe_static(args.staticboost, '-lboost_date_time'), ])

xxhash_dir = 'xxHash'

if not os.path.exists(xxhash_dir) or not os.listdir(xxhash_dir):
    raise Exception(xxhash_dir + ' is empty. Run "git submodule update --init".')

if not args.staticboost:
    args.user_cflags += ' -DBOOST_TEST_DYN_LINK'

for pkg in pkgs:
    args.user_cflags += ' ' + pkg_config(pkg, '--cflags')
    libs += ' ' + pkg_config(pkg, '--libs')
user_cflags = args.user_cflags + ' -fvisibility=hidden'
user_ldflags = args.user_ldflags + ' -fvisibility=hidden'
if args.staticcxx:
    user_ldflags += " -static-libgcc -static-libstdc++"
if args.staticthrift:
    thrift_libs = "-Wl,-Bstatic -lthrift -Wl,-Bdynamic"
else:
    thrift_libs = "-lthrift"

kmip_lib_ver = '1.9.2a';

def kmiplib():
    for id in os_ids:
        if id in { 'centos', 'fedora', 'rhel' }:
            return 'centos70'
        if id in { 'ubuntu', 'debian' }:
            ver = os_version.replace('.', '')
            return id + ver;
    print('Could not resolve libkmip.a for platform {}'.format(os_ids))
    sys.exit(1)

def target_cpu():
    cpu, _, _ = subprocess.check_output([cxx, '-dumpmachine']).decode('utf-8').partition('-')
    return cpu    
    
def kmip_arch():
    arch = target_cpu()
    if arch == 'x86_64':
        return '64'
    if 'ppc64' in arch:
        return 'ppc64' 
    print('Could not resolve kmip arch for platform {}'.format(arch))
    sys.exit(1)
        
libs += ' kmipc/lib/kmipc-' + kmip_lib_ver + '-' + kmiplib() + '_' + kmip_arch() + '/libkmip.a'
user_cflags += ' -Ikmipc/include -DHAVE_KMIP'

outdir = 'build'
buildfile = 'build.ninja'

os.makedirs(outdir, exist_ok=True)
do_sanitize = True
if args.static:
    do_sanitize = False

if args.antlr3_exec:
    antlr3_exec = args.antlr3_exec
else:
    antlr3_exec = "antlr3"

with open(buildfile, 'w') as f:
    f.write(textwrap.dedent('''\
        configure_args = {configure_args}
        builddir = {outdir}
        cxx = {cxx}
        cxxflags = {user_cflags} {warnings} {defines}
        ldflags = {gold_linker_flag} {user_ldflags}
        libs = {libs}
        pool link_pool
            depth = {link_pool_depth}
        pool seastar_pool
            depth = 1
        rule gen
            command = echo -e $text > $out
            description = GEN $out
        rule swagger
            command = seastar/scripts/seastar-json2code.py -f $in -o $out
            description = SWAGGER $out
        rule serializer
            command = {python} ./idl-compiler.py --ns ser -f $in -o $out
            description = IDL compiler $out
        rule ninja
            command = {ninja} -C $subdir $target
            restat = 1
            description = NINJA $out
        rule run
            command = $in > $out
            description = GEN $out
        rule copy
            command = cp $in $out
            description = COPY $out
        rule package
            command = scripts/create-relocatable-package.py --mode $mode $out
        ''').format(**globals()))
    for mode in build_modes:
        modeval = modes[mode]
        fmt_lib = 'libfmtd.a' if mode == 'debug' else 'libfmt.a'
        f.write(textwrap.dedent('''\
            cxxflags_{mode} = {opt} -DXXH_PRIVATE_API -DSEASTAR_TESTING_MAIN -I. -I $builddir/{mode}/gen
            libs_{mode} = seastar/build/{mode}/_cooking/installed/lib/{fmt_lib}
            seastar_libs_{mode} = {seastar_libs}
            rule cxx.{mode}
              command = $cxx -MD -MT $out -MF $out.d {sanitize} {seastar_cflags} $cxxflags $cxxflags_{mode} $obj_cxxflags -c -o $out $in
              description = CXX $out
              depfile = $out.d
            rule link.{mode}
              command = $cxx  $cxxflags_{mode} {sanitize} {sanitize_libs} $ldflags -o $out $in $libs $libs_{mode}
              description = LINK $out
              pool = link_pool
            rule link_stripped.{mode}
              command = $cxx  $cxxflags_{mode} -s {sanitize_libs} $ldflags -o $out $in $libs $libs_{mode}
              description = LINK (stripped) $out
              pool = link_pool
            rule ar.{mode}
              command = rm -f $out; ar cr $out $in; ranlib $out
              description = AR $out
            rule thrift.{mode}
                command = thrift -gen cpp:cob_style -out $builddir/{mode}/gen $in
                description = THRIFT $in
            rule antlr3.{mode}
                # We replace many local `ExceptionBaseType* ex` variables with a single function-scope one.
                # Because we add such a variable to every function, and because `ExceptionBaseType` is not a global
                # name, we also add a global typedef to avoid compilation errors.
                command = sed -e '/^#if 0/,/^#endif/d' $in > $builddir/{mode}/gen/$in $
                     && {antlr3_exec} $builddir/{mode}/gen/$in $
                     && sed -i -e 's/^\\( *\)\\(ImplTraits::CommonTokenType\\* [a-zA-Z0-9_]* = NULL;\\)$$/\\1const \\2/' $
                        -e '1i using ExceptionBaseType = int;' $
                        -e 's/^{{/{{ ExceptionBaseType\* ex = nullptr;/; $
                            s/ExceptionBaseType\* ex = new/ex = new/; $
                            s/exceptions::syntax_exception e/exceptions::syntax_exception\& e/' $
                        build/{mode}/gen/${{stem}}Parser.cpp
                description = ANTLR3 $in
            ''').format(mode=mode, antlr3_exec=antlr3_exec, fmt_lib=fmt_lib, **modeval))
        f.write(
            'build {mode}: phony {artifacts}\n'.format(
                mode=mode,
                artifacts=str.join(' ', ('$builddir/' + mode + '/' + x for x in build_artifacts))
            )
        )
        compiles = {}
        swaggers = {}
        serializers = {}
        thrifts = set()
        antlr3_grammars = set()
        seastar_dep = 'seastar/build/{}/libseastar.a'.format(mode)
        for binary in build_artifacts:
            if binary in other:
                continue
            srcs = deps[binary]
            objs = ['$builddir/' + mode + '/' + src.replace('.cc', '.o')
                    for src in srcs
                    if src.endswith('.cc')]
            objs.append('$builddir/../utils/arch/powerpc/crc32-vpmsum/crc32.S')
            has_thrift = False
            for dep in deps[binary]:
                if isinstance(dep, Thrift):
                    has_thrift = True
                    objs += dep.objects('$builddir/' + mode + '/gen')
                if isinstance(dep, Antlr3Grammar):
                    objs += dep.objects('$builddir/' + mode + '/gen')
            if binary.endswith('.a'):
                f.write('build $builddir/{}/{}: ar.{} {}\n'.format(mode, binary, mode, str.join(' ', objs)))
            else:
                objs.extend(['$builddir/' + mode + '/' + artifact for artifact in [
                    'libdeflate/libdeflate.a'
                ]])
                objs.append('$builddir/' + mode + '/gen/utils/gz/crc_combine_table.o')
                if binary.startswith('tests/'):
                    local_libs = '$seastar_libs_{} $libs'.format(mode)
                    if binary in pure_boost_tests:
                        local_libs += ' ' + maybe_static(args.staticboost, '-lboost_unit_test_framework')
                    if binary not in tests_not_using_seastar_test_framework:
                        pc_path = os.path.join('seastar', pc[mode].replace('seastar.pc', 'seastar-testing.pc'))
                        local_libs += ' ' + pkg_config(pc_path, '--libs', '--static')
                    if has_thrift:
                        local_libs += ' ' + thrift_libs + ' ' + maybe_static(args.staticboost, '-lboost_system')
                    # Our code's debugging information is huge, and multiplied
                    # by many tests yields ridiculous amounts of disk space.
                    # So we strip the tests by default; The user can very
                    # quickly re-link the test unstripped by adding a "_g"
                    # to the test name, e.g., "ninja build/release/testname_g"
                    f.write('build $builddir/{}/{}: {}.{} {} | {}\n'.format(mode, binary, tests_link_rule, mode, str.join(' ', objs), seastar_dep))
                    f.write('   libs = {}\n'.format(local_libs))
                    f.write('build $builddir/{}/{}_g: link.{} {} | {}\n'.format(mode, binary, mode, str.join(' ', objs), seastar_dep))
                    f.write('   libs = {}\n'.format(local_libs))
                else:
                    f.write('build $builddir/{}/{}: link.{} {} | {}\n'.format(mode, binary, mode, str.join(' ', objs), seastar_dep))
                    if has_thrift:
                        f.write('   libs =  {} {} $seastar_libs_{} $libs\n'.format(thrift_libs, maybe_static(args.staticboost, '-lboost_system'), mode))
            for src in srcs:
                if src.endswith('.cc'):
                    obj = '$builddir/' + mode + '/' + src.replace('.cc', '.o')
                    compiles[obj] = src
                elif src.endswith('.idl.hh'):
                    hh = '$builddir/' + mode + '/gen/' + src.replace('.idl.hh', '.dist.hh')
                    serializers[hh] = src
                elif src.endswith('.json'):
                    hh = '$builddir/' + mode + '/gen/' + src + '.hh'
                    swaggers[hh] = src
                elif src.endswith('.thrift'):
                    thrifts.add(src)
                elif src.endswith('.g'):
                    antlr3_grammars.add(src)
                else:
                    raise Exception('No rule for ' + src)
        compiles['$builddir/' + mode + '/gen/utils/gz/crc_combine_table.o'] = '$builddir/' + mode + '/gen/utils/gz/crc_combine_table.cc'
        compiles['$builddir/' + mode + '/utils/gz/gen_crc_combine_table.o'] = 'utils/gz/gen_crc_combine_table.cc'
        f.write('build {}: run {}\n'.format('$builddir/' + mode + '/gen/utils/gz/crc_combine_table.cc',
                                            '$builddir/' + mode + '/utils/gz/gen_crc_combine_table'))
        f.write('build {}: link.{} {}\n'.format('$builddir/' + mode + '/utils/gz/gen_crc_combine_table', mode,
                                                '$builddir/' + mode + '/utils/gz/gen_crc_combine_table.o'))
        f.write(
            'build {mode}-objects: phony {objs}\n'.format(
                mode=mode,
                objs=' '.join(compiles)
            )
        )

        for obj in compiles:
            src = compiles[obj]
            gen_headers = []
            for th in thrifts:
                gen_headers += th.headers('$builddir/{}/gen'.format(mode))
            for g in antlr3_grammars:
                gen_headers += g.headers('$builddir/{}/gen'.format(mode))
            gen_headers += list(swaggers.keys())
            gen_headers += list(serializers.keys())
            f.write('build {}: cxx.{} {} || {} {}\n'.format(obj, mode, src, seastar_dep, ' '.join(gen_headers)))
            if src in extra_cxxflags:
                f.write('    cxxflags = {seastar_cflags} $cxxflags $cxxflags_{mode} {extra_cxxflags}\n'.format(mode=mode, extra_cxxflags=extra_cxxflags[src], **modeval))
        for hh in swaggers:
            src = swaggers[hh]
            f.write('build {}: swagger {} | seastar/scripts/seastar-json2code.py\n'.format(hh, src))
        for hh in serializers:
            src = serializers[hh]
            f.write('build {}: serializer {} | idl-compiler.py\n'.format(hh, src))
        for thrift in thrifts:
            outs = ' '.join(thrift.generated('$builddir/{}/gen'.format(mode)))
            f.write('build {}: thrift.{} {}\n'.format(outs, mode, thrift.source))
            for cc in thrift.sources('$builddir/{}/gen'.format(mode)):
                obj = cc.replace('.cpp', '.o')
                f.write('build {}: cxx.{} {}\n'.format(obj, mode, cc))
        for grammar in antlr3_grammars:
            outs = ' '.join(grammar.generated('$builddir/{}/gen'.format(mode)))
            f.write('build {}: antlr3.{} {}\n  stem = {}\n'.format(outs, mode, grammar.source,
                                                                   grammar.source.rsplit('.', 1)[0]))
            for cc in grammar.sources('$builddir/{}/gen'.format(mode)):
                obj = cc.replace('.cpp', '.o')
                f.write('build {}: cxx.{} {} || {}\n'.format(obj, mode, cc, ' '.join(serializers)))
                if cc.endswith('Parser.cpp') and has_sanitize_address_use_after_scope:
                    # Parsers end up using huge amounts of stack space and overflowing their stack
                    f.write('  obj_cxxflags = -fno-sanitize-address-use-after-scope\n')
        f.write('build seastar/build/{mode}/libseastar.a seastar/build/{mode}/apps/iotune/iotune: ninja | always\n'
                .format(**locals()))
        f.write('  pool = seastar_pool\n')
        f.write('  subdir = seastar/build/{mode}\n'.format(**locals()))
        f.write('  target = seastar seastar_testing app_iotune\n'.format(**locals()))
        f.write(textwrap.dedent('''\
            build build/{mode}/iotune: copy seastar/build/{mode}/apps/iotune/iotune
            ''').format(**locals()))
        f.write('build build/{mode}/scylla-package.tar.gz: package build/{mode}/scylla build/{mode}/iotune build/SCYLLA-RELEASE-FILE build/SCYLLA-VERSION-FILE | always\n'.format(**locals()))
        f.write('    mode = {mode}\n'.format(**locals()))
        f.write('rule libdeflate.{mode}\n'.format(**locals()))
        f.write('    command = make -C libdeflate BUILD_DIR=../build/{mode}/libdeflate/ CFLAGS="{libdeflate_cflags}" CC={args.cc} ../build/{mode}/libdeflate//libdeflate.a\n'.format(**locals()))
        f.write('build build/{mode}/libdeflate/libdeflate.a: libdeflate.{mode}\n'.format(**locals()))

    f.write(textwrap.dedent('''\
        rule configure
          command = {python} configure.py $configure_args
          generator = 1
        build build.ninja: configure | configure.py seastar/configure.py
        rule cscope
            command = find -name '*.[chS]' -o -name "*.cc" -o -name "*.hh" | cscope -bq -i-
            description = CSCOPE
        build cscope: cscope
        rule clean
            command = rm -rf build
            description = CLEAN
        build clean: clean
        default {modes_list}
        ''').format(modes_list=' '.join(build_modes), **globals()))
    f.write(textwrap.dedent('''\
        build always: phony
        rule scylla_version_gen
            command = ./SCYLLA-VERSION-GEN
        build build/SCYLLA-RELEASE-FILE build/SCYLLA-VERSION-FILE: scylla_version_gen
        ''').format(modes_list=' '.join(build_modes), **globals()))<|MERGE_RESOLUTION|>--- conflicted
+++ resolved
@@ -1078,13 +1078,8 @@
 
 args.user_cflags += " " + pkg_config('jsoncpp', '--cflags')
 args.user_cflags += ' -march=' + args.target
-<<<<<<< HEAD
 libs = ' '.join([maybe_static(args.staticyamlcpp, '-lyaml-cpp'), '-latomic', '-llz4', '-lz', '-lsnappy', '-lcrypto', pkg_config('jsoncpp', '--libs'),
-                 maybe_static(args.staticboost, '-lboost_filesystem'), ' -lstdc++fs', ' -lcrypt', ' -lcryptopp',
-=======
-libs = ' '.join([maybe_static(args.staticyamlcpp, '-lyaml-cpp'), '-latomic', '-llz4', '-lz', '-lsnappy', pkg_config('jsoncpp', '--libs'),
                  maybe_static(args.staticboost, '-lboost_filesystem'), ' -lstdc++fs', ' -lcrypt', ' -lcryptopp', ' -lpthread',
->>>>>>> 85e57917
                  maybe_static(args.staticboost, '-lboost_date_time'), ])
 
 xxhash_dir = 'xxHash'
