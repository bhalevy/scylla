--- conflicted
+++ resolved
@@ -296,13 +296,10 @@
     'tests/reusable_buffer_test',
     'tests/multishard_writer_test',
     'tests/observable_test',
-<<<<<<< HEAD
-    'tests/encrypted_file_test',
-=======
     'tests/transport_test',
     'tests/fragmented_temporary_buffer_test',
-    'tests/json_test'
->>>>>>> 2cd99d80
+    'tests/json_test',
+    'tests/encrypted_file_test',
 ]
 
 perf_tests = [
