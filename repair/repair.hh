/*
 * Copyright (C) 2015 ScyllaDB
 */

/*
 * This file is part of Scylla.
 *
 * Scylla is free software: you can redistribute it and/or modify
 * it under the terms of the GNU Affero General Public License as published by
 * the Free Software Foundation, either version 3 of the License, or
 * (at your option) any later version.
 *
 * Scylla is distributed in the hope that it will be useful,
 * but WITHOUT ANY WARRANTY; without even the implied warranty of
 * MERCHANTABILITY or FITNESS FOR A PARTICULAR PURPOSE.  See the
 * GNU General Public License for more details.
 *
 * You should have received a copy of the GNU General Public License
 * along with Scylla.  If not, see <http://www.gnu.org/licenses/>.
 */

#pragma once

#include <unordered_map>
#include <exception>

#include <seastar/core/sstring.hh>
#include <seastar/core/sharded.hh>
#include <seastar/core/future.hh>

#include "database_fwd.hh"
#include "flat_mutation_reader.hh"
#include "utils/UUID.hh"
#include "streaming/stream_plan.hh"

class repair_exception : public std::exception {
private:
    sstring _what;
public:
    repair_exception(sstring msg) : _what(std::move(msg)) { }
    virtual const char* what() const noexcept override { return _what.c_str(); }
};

class repair_stopped_exception : public repair_exception {
public:
    repair_stopped_exception() : repair_exception("Repair stopped") { }
};

// NOTE: repair_start() can be run on any node, but starts a node-global
// operation.
// repair_start() starts the requested repair on this node. It returns an
// integer id which can be used to query the repair's status with
// repair_get_status(). The returned future<int> becomes available quickly,
// as soon as repair_get_status() can be used - it doesn't wait for the
// repair to complete.
future<int> repair_start(seastar::sharded<database>& db, sstring keyspace,
        std::unordered_map<sstring, sstring> options);

// TODO: Have repair_progress contains a percentage progress estimator
// instead of just "RUNNING".
enum class repair_status { RUNNING, SUCCESSFUL, FAILED };

// repair_get_status() returns a future because it needs to run code on a
// different CPU (cpu 0) and that might be a deferring operation.
future<repair_status> repair_get_status(seastar::sharded<database>& db, int id);

// returns a vector with the ids of the active repairs
future<std::vector<int>> get_active_repairs(seastar::sharded<database>& db);

// repair_shutdown() stops all ongoing repairs started on this node (and
// prevents any further repairs from being started). It returns a future
// saying when all repairs have stopped, and attempts to stop them as
// quickly as possible (we do not wait for repairs to finish but rather
// stop them abruptly).
future<> repair_shutdown(seastar::sharded<database>& db);

void check_in_shutdown();

// Abort all the repairs
future<> repair_abort_all(seastar::sharded<database>& db);

enum class repair_checksum {
    legacy = 0,
    streamed = 1,
};

// The class partition_checksum calculates a 256-bit cryptographically-secure
// checksum of a set of partitions fed to it. The checksum of a partition set
// is calculated by calculating a strong hash function (SHA-256) of each
// individual partition, and then XORing the individual hashes together.
// XOR is good enough for merging strong checksums, and allows us to
// independently calculate the checksums of different subsets of the original
// set, and then combine the results into one checksum with the add() method.
// The hash of an individual partition uses both its key and value.
class partition_checksum {
private:
    std::array<uint8_t, 32> _digest; // 256 bits
private:
    static future<partition_checksum> compute_legacy(flat_mutation_reader m);
    static future<partition_checksum> compute_streamed(flat_mutation_reader m);
public:
    constexpr partition_checksum() : _digest{} { }
    explicit partition_checksum(std::array<uint8_t, 32> digest) : _digest(std::move(digest)) { }
    static future<partition_checksum> compute(flat_mutation_reader mr, repair_checksum rt);
    void add(const partition_checksum& other);
    bool operator==(const partition_checksum& other) const;
    bool operator!=(const partition_checksum& other) const { return !operator==(other); }
    friend std::ostream& operator<<(std::ostream&, const partition_checksum&);
    const std::array<uint8_t, 32>& digest() const;
};

// Calculate the checksum of the data held on all shards of a column family,
// in the given token range.
// All parameters to this function are constant references, and the caller
// must ensure they live as long as the future returned by this function is
// not resolved.
future<partition_checksum> checksum_range(seastar::sharded<database> &db,
        const sstring& keyspace, const sstring& cf,
        const ::dht::token_range& range, repair_checksum rt);

class repair_stats {
public:
    uint64_t round_nr = 0;
    uint64_t round_nr_fast_path_already_synced = 0;
    uint64_t round_nr_fast_path_same_combined_hashes= 0;
    uint64_t round_nr_slow_path = 0;

    uint64_t rpc_call_nr = 0;

    uint64_t tx_hashes_nr = 0;
    uint64_t rx_hashes_nr = 0;

    uint64_t tx_row_nr = 0;
    uint64_t rx_row_nr = 0;

    uint64_t tx_row_bytes = 0;
    uint64_t rx_row_bytes = 0;

    std::map<gms::inet_address, uint64_t> row_from_disk_bytes;
    std::map<gms::inet_address, uint64_t> row_from_disk_nr;

    std::map<gms::inet_address, uint64_t> tx_row_nr_peer;
    std::map<gms::inet_address, uint64_t> rx_row_nr_peer;

    lowres_clock::time_point start_time = lowres_clock::now();

public:
    void add(const repair_stats& o);
    sstring get_stats();
};

class repair_info {
public:
    seastar::sharded<database>& db;
    sstring keyspace;
    dht::token_range_vector ranges;
    std::vector<sstring> cfs;
    int id;
    shard_id shard;
    std::vector<sstring> data_centers;
    std::vector<sstring> hosts;
    size_t nr_failed_ranges = 0;
    bool aborted = false;
    // Map of peer -> <cf, ranges>
    std::unordered_map<gms::inet_address, std::unordered_map<sstring, dht::token_range_vector>> ranges_need_repair_in;
    std::unordered_map<gms::inet_address, std::unordered_map<sstring, dht::token_range_vector>> ranges_need_repair_out;
    // FIXME: this "100" needs to be a parameter.
    uint64_t target_partitions = 100;
    // This affects how many ranges we put in a stream plan. The more the more
    // memory we use to store the ranges in memory. However, it can reduce the
    // total number of stream_plan we use for the repair.
    size_t sub_ranges_to_stream = 10 * 1024;
    size_t sp_index = 0;
    size_t current_sub_ranges_nr_in = 0;
    size_t current_sub_ranges_nr_out = 0;
    int ranges_index = 0;
    // Only allow one stream_plan in flight
    named_semaphore sp_parallelism_semaphore{1, named_semaphore_exception_factory{"repair sp parallelism"}};
    lw_shared_ptr<streaming::stream_plan> _sp_in;
    lw_shared_ptr<streaming::stream_plan> _sp_out;
    repair_stats _stats;
    bool _row_level_repair;
    uint64_t _sub_ranges_nr = 0;
public:
    repair_info(seastar::sharded<database>& db_,
            const sstring& keyspace_,
            const dht::token_range_vector& ranges_,
            const std::vector<sstring>& cfs_,
            int id_,
            const std::vector<sstring>& data_centers_,
            const std::vector<sstring>& hosts_);
    future<> do_streaming();
    void check_failed_ranges();
    future<> request_transfer_ranges(const sstring& cf,
        const ::dht::token_range& range,
        const std::vector<gms::inet_address>& neighbors_in,
        const std::vector<gms::inet_address>& neighbors_out);
    void abort();
    void check_in_abort();
    void update_statistics(const repair_stats& stats) {
        _stats.add(stats);
    }
    bool row_level_repair() {
        return _row_level_repair;
    }
};

// The repair_tracker tracks ongoing repair operations and their progress.
// A repair which has already finished successfully is dropped from this
// table, but a failed repair will remain in the table forever so it can
// be queried about more than once (FIXME: reconsider this. But note that
// failed repairs should be rare anwyay).
// This object is not thread safe, and must be used by only one cpu.
class tracker {
private:
    // Each repair_start() call returns a unique int which the user can later
    // use to follow the status of this repair with repair_status().
    // We can't use the number 0 - if repair_start() returns 0, it means it
    // decide quickly that there is nothing to repair.
    int _next_repair_command = 1;
    // Note that there are no "SUCCESSFUL" entries in the "status" map:
    // Successfully-finished repairs are those with id < _next_repair_command
    // but aren't listed as running or failed the status map.
    std::unordered_map<int, repair_status> _status;
    // Used to allow shutting down repairs in progress, and waiting for them.
    seastar::gate _gate;
    // Set when the repair service is being shutdown
    std::atomic_bool _shutdown alignas(seastar::cache_line_size);
    // Map repair id into repair_info. The vector has smp::count elements, each
    // element will be accessed by only one shard.
    std::vector<std::unordered_map<int, lw_shared_ptr<repair_info>>> _repairs;
    // Each element in the vector is the semaphore used to control the maximum
    // ranges that can be repaired in parallel. Each element will be accessed
    // by one shared.
<<<<<<< HEAD
    std::vector<named_semaphore> _range_parallelism_semaphores;
    static const size_t _max_repair_memory_per_range = 32 * 1024 * 1024;
=======
    std::vector<semaphore> _range_parallelism_semaphores;
    static constexpr size_t _max_repair_memory_per_range = 32 * 1024 * 1024;
>>>>>>> 55a1d461
    void start(int id);
    void done(int id, bool succeeded);
public:
    explicit tracker(size_t nr_shards, size_t max_repair_memory);
    ~tracker();
    repair_status get(int id);
    int next_repair_command();
    future<> shutdown();
    void check_in_shutdown();
    void add_repair_info(int id, lw_shared_ptr<repair_info> ri);
    void remove_repair_info(int id);
    lw_shared_ptr<repair_info> get_repair_info(int id);
    std::vector<int> get_active() const;
    size_t nr_running_repair_jobs();
    void abort_all_repairs();
    named_semaphore& range_parallelism_semaphore();
    static size_t max_repair_memory_per_range() { return _max_repair_memory_per_range; }
    future<> run(int id, std::function<future<> ()> func);
};

future<uint64_t> estimate_partitions(seastar::sharded<database>& db, const sstring& keyspace,
        const sstring& cf, const dht::token_range& range);

// Represent a position of a mutation_fragment read from a flat mutation
// reader. Repair nodes negotiate a small range identified by two
// repair_sync_boundary to work on in each round.
struct repair_sync_boundary {
    dht::decorated_key pk;
    position_in_partition position;
    class tri_compare {
        dht::ring_position_comparator _pk_cmp;
        position_in_partition::tri_compare _position_cmp;
    public:
        tri_compare(const schema& s) : _pk_cmp(s), _position_cmp(s) { }
        int operator()(const repair_sync_boundary& a, const repair_sync_boundary& b) const {
            int ret = _pk_cmp(a.pk, b.pk);
            if (ret == 0) {
                ret = _position_cmp(a.position, b.position);
            }
            return ret;
        }
    };
    friend std::ostream& operator<<(std::ostream& os, const repair_sync_boundary& x) {
        return os << "{ " << x.pk << "," <<  x.position << " }";
    }
};

// Hash of a repair row
class repair_hash {
public:
    uint64_t hash = 0;
    repair_hash() = default;
    explicit repair_hash(uint64_t h) : hash(h) {
    }
    void clear() {
        hash = 0;
    }
    void add(const repair_hash& other) {
        hash ^= other.hash;
    }
    bool operator==(const repair_hash& x) const {
        return x.hash == hash;
    }
    bool operator!=(const repair_hash& x) const {
        return x.hash != hash;
    }
    bool operator<(const repair_hash& x) const {
        return x.hash < hash;
    }
    friend std::ostream& operator<<(std::ostream& os, const repair_hash& x) {
        return os << x.hash;
    }
};

// Return value of the REPAIR_GET_SYNC_BOUNDARY RPC verb
struct get_sync_boundary_response {
    std::optional<repair_sync_boundary> boundary;
    repair_hash row_buf_combined_csum;
    // The current size of the row buf
    uint64_t row_buf_size;
    // The number of bytes this verb read from disk
    uint64_t new_rows_size;
    // The number of rows this verb read from disk
    uint64_t new_rows_nr;
};

// Return value of the REPAIR_GET_COMBINED_ROW_HASH RPC verb
struct get_combined_row_hash_response {
    repair_hash working_row_buf_combined_csum;
    // The number of rows in the working row buf
    uint64_t working_row_buf_nr;
};

struct node_repair_meta_id {
    gms::inet_address ip;
    uint32_t repair_meta_id;
    bool operator==(const node_repair_meta_id& x) const {
        return x.ip == ip && x.repair_meta_id == repair_meta_id;
    }
};

// Represent a partition_key and frozen_mutation_fragments within the partition_key.
class partition_key_and_mutation_fragments {
    partition_key _key;
    std::list<frozen_mutation_fragment> _mfs;
public:
    partition_key_and_mutation_fragments()
        : _key(std::vector<bytes>() ) {
    }
    partition_key_and_mutation_fragments(partition_key key, std::list<frozen_mutation_fragment> mfs)
        : _key(std::move(key))
        , _mfs(std::move(mfs)) {
    }
    const partition_key& get_key() const { return _key; }
    const std::list<frozen_mutation_fragment>& get_mutation_fragments() const { return _mfs; }
    partition_key& get_key() { return _key; }
    std::list<frozen_mutation_fragment>& get_mutation_fragments() { return _mfs; }
    void push_mutation_fragment(frozen_mutation_fragment mf) { _mfs.push_back(std::move(mf)); }
};

using repair_row_on_wire = partition_key_and_mutation_fragments;
using repair_rows_on_wire = std::list<partition_key_and_mutation_fragments>;

enum class repair_stream_cmd : uint8_t {
    error,
    hash_data,
    row_data,
    end_of_current_hash_set,
    needs_all_rows,
    end_of_current_rows,
    get_full_row_hashes,
    put_rows_done,
};

struct repair_hash_with_cmd {
    repair_stream_cmd cmd;
    repair_hash hash;
};

struct repair_row_on_wire_with_cmd {
    repair_stream_cmd cmd;
    repair_row_on_wire row;
};

enum class row_level_diff_detect_algorithm : uint8_t {
    send_full_set,
    send_full_set_rpc_stream,
};

std::ostream& operator<<(std::ostream& out, row_level_diff_detect_algorithm algo);

namespace std {
template<>
struct hash<partition_checksum> {
    size_t operator()(partition_checksum sum) const {
        size_t h = 0;
        std::copy_n(sum.digest().begin(), std::min(sizeof(size_t), sizeof(sum.digest())), reinterpret_cast<uint8_t*>(&h));
        return h;
    }
};

template<>
struct hash<repair_hash> {
    size_t operator()(repair_hash h) const { return h.hash; }
};

template<>
struct hash<node_repair_meta_id> {
    size_t operator()(node_repair_meta_id id) const { return utils::tuple_hash()(id.ip, id.repair_meta_id); }
};

}<|MERGE_RESOLUTION|>--- conflicted
+++ resolved
@@ -232,13 +232,8 @@
     // Each element in the vector is the semaphore used to control the maximum
     // ranges that can be repaired in parallel. Each element will be accessed
     // by one shared.
-<<<<<<< HEAD
     std::vector<named_semaphore> _range_parallelism_semaphores;
-    static const size_t _max_repair_memory_per_range = 32 * 1024 * 1024;
-=======
-    std::vector<semaphore> _range_parallelism_semaphores;
     static constexpr size_t _max_repair_memory_per_range = 32 * 1024 * 1024;
->>>>>>> 55a1d461
     void start(int id);
     void done(int id, bool succeeded);
 public:
