/*
 * Copyright (C) 2021-present ScyllaDB
 */

/*
 * SPDX-License-Identifier: AGPL-3.0-or-later
 */

#pragma once

#include <seastar/core/shared_ptr.hh>
#include "gc_clock.hh"
#include "dht/token.hh"
#include "schema_fwd.hh"
<<<<<<< HEAD
#include "range.hh"
=======
#include "interval.hh"
>>>>>>> 9e1a642e

namespace dht {

class decorated_key;

using token_range = nonwrapping_interval<token>;

}

<<<<<<< HEAD
=======
namespace data_dictionary {

class database;

}

>>>>>>> 9e1a642e
class tombstone_gc_options;

struct get_gc_before_for_range_result {
    gc_clock::time_point min_gc_before;
    gc_clock::time_point max_gc_before;
    bool knows_entire_range;
};

namespace replica {
    class database;
}

void drop_repair_history_map_for_table(const utils::UUID& id);

get_gc_before_for_range_result get_gc_before_for_range(schema_ptr s, const dht::token_range& range, const gc_clock::time_point& query_time);

gc_clock::time_point get_gc_before_for_key(schema_ptr s, const dht::decorated_key& dk, const gc_clock::time_point& query_time);

void update_repair_time(schema_ptr s, const dht::token_range& range, gc_clock::time_point repair_time);

void validate_tombstone_gc_options(const tombstone_gc_options* options, data_dictionary::database db, sstring ks_name);<|MERGE_RESOLUTION|>--- conflicted
+++ resolved
@@ -12,11 +12,8 @@
 #include "gc_clock.hh"
 #include "dht/token.hh"
 #include "schema_fwd.hh"
-<<<<<<< HEAD
 #include "range.hh"
-=======
 #include "interval.hh"
->>>>>>> 9e1a642e
 
 namespace dht {
 
@@ -26,15 +23,12 @@
 
 }
 
-<<<<<<< HEAD
-=======
 namespace data_dictionary {
 
 class database;
 
 }
 
->>>>>>> 9e1a642e
 class tombstone_gc_options;
 
 struct get_gc_before_for_range_result {
