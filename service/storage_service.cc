--- conflicted
+++ resolved
@@ -609,8 +609,6 @@
         const auto ep = tmptr->get_endpoint_for_host_id(e);
         if (ep == inet_address{}) {
             continue;
-<<<<<<< HEAD
-=======
         }
         auto permit = co_await _gossiper.lock_endpoint(ep, gms::null_permit_id);
         // Add the endpoint if it doesn't exist yet in gossip
@@ -627,2443 +625,6 @@
     }
 
     slogger.debug("topology_state_load: excluded nodes: {}", _topology_state_machine._topology.get_excluded_nodes());
-}
-
-future<> storage_service::topology_transition() {
-    assert(this_shard_id() == 0);
-    co_await topology_state_load(); // reload new state
-
-    _topology_state_machine.event.broadcast();
-}
-
-future<> storage_service::merge_topology_snapshot(raft_topology_snapshot snp) {
-   std::vector<mutation> muts;
-   muts.reserve(snp.topology_mutations.size() + snp.cdc_generation_mutations.size() + snp.topology_requests_mutations.size());
-   {
-       auto s = _db.local().find_schema(db::system_keyspace::NAME, db::system_keyspace::TOPOLOGY);
-       boost::transform(snp.topology_mutations, std::back_inserter(muts), [s] (const canonical_mutation& m) {
-           return m.to_mutation(s);
-       });
-   }
-   if (snp.cdc_generation_mutations.size() > 0) {
-       auto s = _db.local().find_schema(db::system_keyspace::NAME, db::system_keyspace::CDC_GENERATIONS_V3);
-       boost::transform(snp.cdc_generation_mutations, std::back_inserter(muts), [s] (const canonical_mutation& m) {
-           return m.to_mutation(s);
-       });
-   }
-   if (snp.topology_requests_mutations.size()) {
-       auto s = _db.local().find_schema(db::system_keyspace::NAME, db::system_keyspace::TOPOLOGY_REQUESTS);
-       boost::transform(snp.topology_requests_mutations, std::back_inserter(muts), [s] (const canonical_mutation& m) {
-           return m.to_mutation(s);
-       });
-   }
-   co_await _db.local().apply(freeze(muts), db::no_timeout);
-}
-
-// {{{ raft_ip_address_updater
-
-class storage_service::raft_ip_address_updater: public gms::i_endpoint_state_change_subscriber {
-    raft_address_map& _address_map;
-    storage_service& _ss;
-
-    future<>
-    on_endpoint_change(gms::inet_address endpoint, gms::endpoint_state_ptr ep_state) {
-        auto app_state_ptr = ep_state->get_application_state_ptr(gms::application_state::HOST_ID);
-        if (!app_state_ptr) {
-            co_return;
-        }
-        raft::server_id id(utils::UUID(app_state_ptr->value()));
-        rslog.debug("raft_ip_address_updater::on_endpoint_change() {} {}", endpoint, id);
-
-        const auto prev_ip = _address_map.find(id);
-        _address_map.add_or_update_entry(id, endpoint, ep_state->get_heart_beat_state().get_generation());
-
-        // If the host_id <-> IP mapping has changed, we need to update system tables, token_metadat and erm.
-        if (_ss._raft_topology_change_enabled && prev_ip != endpoint && _address_map.find(id) == endpoint) {
-            rslog.debug("raft_ip_address_updater::on_endpoint_change(), host_id {}, "
-                        "ip changed from [{}] to [{}], "
-                        "waiting for group 0 read/apply mutex before reloading Raft topology state...",
-                id, prev_ip, endpoint);
-
-            // We're in a gossiper event handler, so gossiper is currently holding a lock
-            // for the endpoint parameter of on_endpoint_change.
-            // The topology_state_load function can also try to acquire gossiper locks.
-            // If we call sync_raft_topology_nodes here directly, a gossiper lock and
-            // the _group0.read_apply_mutex could be taken in cross-order leading to a deadlock.
-            // To avoid this, we don't wait for sync_raft_topology_nodes to finish.
-            (void)_ss._group0->client().hold_read_apply_mutex().then([this, id, endpoint](semaphore_units<> g) {
-                const auto hid = locator::host_id{id.uuid()};
-                if (_address_map.find(id) == endpoint && _ss.get_token_metadata().get_endpoint_for_host_id_if_known(hid) != endpoint) {
-                    return _ss.mutate_token_metadata([this, hid](mutable_token_metadata_ptr t) {
-                        return _ss.sync_raft_topology_nodes(std::move(t), hid);
-                    }).finally([g = std::move(g)]{});
-                }
-                return make_ready_future<>();
-            }).finally([h = _ss._async_gate.hold()] {});
-        }
-    }
-
-public:
-    raft_ip_address_updater(raft_address_map& address_map, storage_service& ss)
-        : _address_map(address_map)
-        , _ss(ss)
-    {}
-
-    virtual future<>
-    on_join(gms::inet_address endpoint, gms::endpoint_state_ptr ep_state, gms::permit_id) override {
-        return on_endpoint_change(endpoint, ep_state);
-    }
-
-    virtual future<>
-    on_change(gms::inet_address endpoint, const gms::application_state_map& states, gms::permit_id) override {
-        // Raft server ID never changes - do nothing
-        return make_ready_future<>();
-    }
-
-    virtual future<>
-    on_alive(gms::inet_address endpoint, gms::endpoint_state_ptr ep_state, gms::permit_id) override {
-        return on_endpoint_change(endpoint, ep_state);
-    }
-
-    virtual future<>
-    on_dead(gms::inet_address endpoint, gms::endpoint_state_ptr state, gms::permit_id) override {
-        return make_ready_future<>();
-    }
-
-    virtual future<>
-    on_remove(gms::inet_address endpoint, gms::permit_id) override {
-        // The mapping is removed when the server is removed from
-        // Raft configuration, not when it's dead or alive, or
-        // removed
-        return make_ready_future<>();
-    }
-
-    virtual future<>
-    on_restart(gms::inet_address endpoint, gms::endpoint_state_ptr ep_state, gms::permit_id) override {
-        return on_endpoint_change(endpoint, ep_state);
-    }
-};
-
-// }}} raft_ip_address_updater
-
-template<typename Builder>
-class topology_mutation_builder_base {
-private:
-    Builder& self() {
-        return *static_cast<Builder*>(this);
-    }
-
-protected:
-    enum class collection_apply_mode {
-        overwrite,
-        update,
-    };
-
-    using builder_base = topology_mutation_builder_base<Builder>;
-
-    Builder& apply_atomic(const char* cell, const data_value& value);
-    template<std::ranges::range C>
-    requires std::convertible_to<std::ranges::range_value_t<C>, data_value>
-    Builder& apply_set(const char* cell, collection_apply_mode apply_mode, const C& c);
-    Builder& set(const char* cell, node_state value);
-    Builder& set(const char* cell, topology_request value);
-    Builder& set(const char* cell, const sstring& value);
-    Builder& set(const char* cell, const raft::server_id& value);
-    Builder& set(const char* cell, const uint32_t& value);
-    Builder& set(const char* cell, cleanup_status value);
-    Builder& set(const char* cell, const utils::UUID& value);
-    Builder& set(const char* cell, bool value);
-    Builder& set(const char* cell, const char* value);
-    Builder& set(const char* cell, const db_clock::time_point& value);
-
-    Builder& del(const char* cell);
-};
-
-class topology_mutation_builder;
-
-class topology_node_mutation_builder
-        : public topology_mutation_builder_base<topology_node_mutation_builder> {
-
-    friend builder_base;
-
-    topology_mutation_builder& _builder;
-    deletable_row& _r;
-
-private:
-    row& row();
-    api::timestamp_type timestamp() const;
-    const schema& schema() const;
-    ttl_opt ttl() const { return std::nullopt; }
-
-public:
-    topology_node_mutation_builder(topology_mutation_builder&, raft::server_id);
-
-    using builder_base::set;
-    using builder_base::del;
-    topology_node_mutation_builder& set(const char* cell, const std::unordered_set<raft::server_id>& nodes_ids);
-    topology_node_mutation_builder& set(const char* cell, const std::unordered_set<dht::token>& value);
-    template<typename S>
-    requires std::constructible_from<sstring, S>
-    topology_node_mutation_builder& set(const char* cell, const std::set<S>& value);
-
-    canonical_mutation build();
-};
-
-class topology_mutation_builder
-        : public topology_mutation_builder_base<topology_mutation_builder> {
-
-    friend builder_base;
-    friend class topology_node_mutation_builder;
-
-    schema_ptr _s;
-    mutation _m;
-    api::timestamp_type _ts;
-
-    std::optional<topology_node_mutation_builder> _node_builder;
-
-private:
-    row& row();
-    api::timestamp_type timestamp() const;
-    const schema& schema() const;
-    ttl_opt ttl() const { return std::nullopt; }
-
-public:
-    topology_mutation_builder(api::timestamp_type ts);
-    topology_mutation_builder& set_transition_state(topology::transition_state);
-    topology_mutation_builder& set_version(topology::version_t);
-    topology_mutation_builder& set_fence_version(topology::version_t);
-    topology_mutation_builder& set_session(session_id);
-    topology_mutation_builder& set_tablet_balancing_enabled(bool);
-    topology_mutation_builder& set_current_cdc_generation_id(const cdc::generation_id_v2&);
-    topology_mutation_builder& set_new_cdc_generation_data_uuid(const utils::UUID& value);
-    topology_mutation_builder& set_unpublished_cdc_generations(const std::vector<cdc::generation_id_v2>& values);
-    topology_mutation_builder& set_global_topology_request(global_topology_request);
-    template<typename S>
-    requires std::constructible_from<sstring, S>
-    topology_mutation_builder& add_enabled_features(const std::set<S>& value);
-    topology_mutation_builder& add_unpublished_cdc_generation(const cdc::generation_id_v2& value);
-    topology_mutation_builder& del_transition_state();
-    topology_mutation_builder& del_session();
-    topology_mutation_builder& del_global_topology_request();
-    topology_node_mutation_builder& with_node(raft::server_id);
-    canonical_mutation build() { return canonical_mutation{std::move(_m)}; }
-};
-
-topology_mutation_builder::topology_mutation_builder(api::timestamp_type ts) :
-        _s(db::system_keyspace::topology()),
-        _m(_s, partition_key::from_singular(*_s, db::system_keyspace::TOPOLOGY)),
-        _ts(ts) {
-}
-
-topology_node_mutation_builder::topology_node_mutation_builder(topology_mutation_builder& builder, raft::server_id id) :
-        _builder(builder),
-        _r(_builder._m.partition().clustered_row(*_builder._s, clustering_key::from_singular(*_builder._s, id.uuid()))) {
-    _r.apply(row_marker(_builder._ts));
-}
-
-template<typename Builder>
-Builder& topology_mutation_builder_base<Builder>::apply_atomic(const char* cell, const data_value& value) {
-    const column_definition* cdef = self().schema().get_column_definition(cell);
-    assert(cdef);
-    self().row().apply(*cdef, atomic_cell::make_live(*cdef->type, self().timestamp(), cdef->type->decompose(value), self().ttl()));
-    return self();
-}
-
-template<typename Builder>
-template<std::ranges::range C>
-requires std::convertible_to<std::ranges::range_value_t<C>, data_value>
-Builder& topology_mutation_builder_base<Builder>::apply_set(const char* cell, collection_apply_mode apply_mode, const C& c) {
-    const column_definition* cdef = self().schema().get_column_definition(cell);
-    assert(cdef);
-    auto vtype = static_pointer_cast<const set_type_impl>(cdef->type)->get_elements_type();
-
-    std::set<bytes, serialized_compare> cset(vtype->as_less_comparator());
-    for (const auto& v : c) {
-        cset.insert(vtype->decompose(data_value(v)));
-    }
-
-    collection_mutation_description cm;
-    cm.cells.reserve(cset.size());
-    for (const bytes& raw : cset) {
-        cm.cells.emplace_back(raw, atomic_cell::make_live(*bytes_type, self().timestamp(), bytes_view(), self().ttl()));
-    }
-
-    if (apply_mode == collection_apply_mode::overwrite) {
-        cm.tomb = tombstone(self().timestamp() - 1, gc_clock::now());
-    }
-
-    self().row().apply(*cdef, cm.serialize(*cdef->type));
-    return self();
-}
-
-template<typename Builder>
-Builder& topology_mutation_builder_base<Builder>::del(const char* cell) {
-    auto cdef = self().schema().get_column_definition(cell);
-    assert(cdef);
-    if (!cdef->type->is_multi_cell()) {
-        self().row().apply(*cdef, atomic_cell::make_dead(self().timestamp(), gc_clock::now()));
-    } else {
-        collection_mutation_description cm;
-        cm.tomb = tombstone{self().timestamp(), gc_clock::now()};
-        self().row().apply(*cdef, cm.serialize(*cdef->type));
-    }
-    return self();
-}
-
-
-template<typename Builder>
-Builder& topology_mutation_builder_base<Builder>::set(const char* cell, node_state value) {
-    return apply_atomic(cell, sstring{::format("{}", value)});
-}
-
-template<typename Builder>
-Builder& topology_mutation_builder_base<Builder>::set(const char* cell, topology_request value) {
-    return apply_atomic(cell, sstring{::format("{}", value)});
-}
-
-template<typename Builder>
-Builder& topology_mutation_builder_base<Builder>::set(const char* cell, const sstring& value) {
-    return apply_atomic(cell, value);
-}
-
-template<typename Builder>
-Builder& topology_mutation_builder_base<Builder>::set(const char* cell, const raft::server_id& value) {
-    return apply_atomic(cell, value.uuid());
-}
-
-template<typename Builder>
-Builder& topology_mutation_builder_base<Builder>::set(const char* cell, const uint32_t& value) {
-    return apply_atomic(cell, int32_t(value));
-}
-
-template<typename Builder>
-Builder& topology_mutation_builder_base<Builder>::set(const char* cell, cleanup_status value) {
-    return apply_atomic(cell, sstring{::format("{}", value)});
-}
-
-template<typename Builder>
-Builder& topology_mutation_builder_base<Builder>::set(const char* cell, const utils::UUID& value) {
-    return apply_atomic(cell, value);
-}
-
-template<typename Builder>
-Builder& topology_mutation_builder_base<Builder>::set(const char* cell, bool value) {
-    return apply_atomic(cell, value);
-}
-
-template<typename Builder>
-Builder& topology_mutation_builder_base<Builder>::set(const char* cell, const char* value) {
-    return apply_atomic(cell, value);
-}
-
-template<typename Builder>
-Builder& topology_mutation_builder_base<Builder>::set(const char* cell, const db_clock::time_point& value) {
-    return apply_atomic(cell, value);
-}
-
-row& topology_node_mutation_builder::row() {
-    return _r.cells();
-}
-
-api::timestamp_type topology_node_mutation_builder::timestamp() const {
-    return _builder._ts;
-}
-
-const schema& topology_node_mutation_builder::schema() const {
-    return *_builder._s;
-}
-
-topology_node_mutation_builder& topology_node_mutation_builder::set(const char* cell, const std::unordered_set<raft::server_id>& nodes_ids) {
-    return apply_set(cell, collection_apply_mode::overwrite, nodes_ids | boost::adaptors::transformed([] (const auto& node_id) { return node_id.id; }));
-}
-
-topology_node_mutation_builder& topology_node_mutation_builder::set(const char* cell, const std::unordered_set<dht::token>& tokens) {
-    return apply_set(cell, collection_apply_mode::overwrite, tokens | boost::adaptors::transformed([] (const auto& t) { return t.to_sstring(); }));
-}
-
-template<typename S>
-requires std::constructible_from<sstring, S>
-topology_node_mutation_builder& topology_node_mutation_builder::set(const char* cell, const std::set<S>& features) {
-    return apply_set(cell, collection_apply_mode::overwrite, features | boost::adaptors::transformed([] (const auto& f) { return sstring(f); }));
-}
-
-canonical_mutation topology_node_mutation_builder::build() {
-    return canonical_mutation{std::move(_builder._m)};
-}
-
-row& topology_mutation_builder::row() {
-    return _m.partition().static_row().maybe_create();
-}
-
-api::timestamp_type topology_mutation_builder::timestamp() const {
-    return _ts;
-}
-
-const schema& topology_mutation_builder::schema() const {
-    return *_s;
-}
-
-topology_mutation_builder& topology_mutation_builder::set_transition_state(topology::transition_state value) {
-    return apply_atomic("transition_state", ::format("{}", value));
-}
-
-topology_mutation_builder& topology_mutation_builder::set_version(topology::version_t value) {
-    _m.set_static_cell("version", value, _ts);
-    return *this;
-}
-
-topology_mutation_builder& topology_mutation_builder::set_fence_version(topology::version_t value) {
-    _m.set_static_cell("fence_version", value, _ts);
-    return *this;
-}
-
-topology_mutation_builder& topology_mutation_builder::set_session(session_id value) {
-    _m.set_static_cell("session", value.uuid(), _ts);
-    return *this;
-}
-
-topology_mutation_builder& topology_mutation_builder::set_tablet_balancing_enabled(bool value) {
-    _m.set_static_cell("tablet_balancing_enabled", value, _ts);
-    return *this;
-}
-
-topology_mutation_builder& topology_mutation_builder::del_transition_state() {
-    return del("transition_state");
-}
-
-topology_mutation_builder& topology_mutation_builder::del_session() {
-    return del("session");
-}
-
-topology_mutation_builder& topology_mutation_builder::set_current_cdc_generation_id(
-        const cdc::generation_id_v2& value) {
-    apply_atomic("current_cdc_generation_timestamp", value.ts);
-    apply_atomic("current_cdc_generation_uuid", value.id);
-    return *this;
-}
-
-topology_mutation_builder& topology_mutation_builder::set_new_cdc_generation_data_uuid(
-        const utils::UUID& value) {
-    return apply_atomic("new_cdc_generation_data_uuid", value);
-}
-
-topology_mutation_builder& topology_mutation_builder::set_unpublished_cdc_generations(const std::vector<cdc::generation_id_v2>& values) {
-    auto dv = values | boost::adaptors::transformed([&] (const auto& v) {
-        return make_tuple_value(db::cdc_generation_ts_id_type, tuple_type_impl::native_type({v.ts, timeuuid_native_type{v.id}}));
-    });
-    return apply_set("unpublished_cdc_generations", collection_apply_mode::overwrite, std::move(dv));
-}
-
-topology_mutation_builder& topology_mutation_builder::set_global_topology_request(global_topology_request value) {
-    return apply_atomic("global_topology_request", ::format("{}", value));
-}
-
-template<typename S>
-requires std::constructible_from<sstring, S>
-topology_mutation_builder& topology_mutation_builder::add_enabled_features(const std::set<S>& features) {
-    return apply_set("enabled_features", collection_apply_mode::update, features | boost::adaptors::transformed([] (const auto& f) { return sstring(f); }));
-}
-
-topology_mutation_builder& topology_mutation_builder::add_unpublished_cdc_generation(const cdc::generation_id_v2& value) {
-    auto dv = make_tuple_value(db::cdc_generation_ts_id_type, tuple_type_impl::native_type({value.ts, timeuuid_native_type{value.id}}));
-    return apply_set("unpublished_cdc_generations", collection_apply_mode::update, std::vector<data_value>{std::move(dv)});
-}
-
-topology_mutation_builder& topology_mutation_builder::del_global_topology_request() {
-    return del("global_topology_request");
-}
-
-topology_node_mutation_builder& topology_mutation_builder::with_node(raft::server_id n) {
-    _node_builder.emplace(*this, n);
-    return *_node_builder;
-}
-
-class topology_request_tracking_mutation_builder :
-            public topology_mutation_builder_base<topology_request_tracking_mutation_builder> {
-    schema_ptr _s;
-    mutation _m;
-    api::timestamp_type _ts;
-    deletable_row& _r;
-
-public:
-
-    row& row();
-    const schema& schema() const;
-    api::timestamp_type timestamp() const;
-    ttl_opt ttl() const;
-
-    topology_request_tracking_mutation_builder(utils::UUID id);
-    using builder_base::set;
-    using builder_base::del;
-    topology_request_tracking_mutation_builder& done(std::optional<sstring> error = std::nullopt);
-    canonical_mutation build() { return canonical_mutation{std::move(_m)}; }
-};
-
-topology_request_tracking_mutation_builder::topology_request_tracking_mutation_builder(utils::UUID id) :
-        _s(db::system_keyspace::topology_requests()),
-        _m(_s, partition_key::from_singular(*_s, id)),
-        _ts(utils::UUID_gen::micros_timestamp(id)),
-        _r(_m.partition().clustered_row(*_s, clustering_key::make_empty())) {
-    _r.apply(row_marker(_ts, *ttl(), gc_clock::now() + *ttl()));
-}
-
-ttl_opt topology_request_tracking_mutation_builder::ttl() const {
-    return std::chrono::duration_cast<std::chrono::seconds>(std::chrono::microseconds(_ts)) + std::chrono::months(1)
-        - std::chrono::duration_cast<std::chrono::seconds>(gc_clock::now().time_since_epoch());
-}
-
-const schema& topology_request_tracking_mutation_builder::schema() const {
-    return *_s;
-}
-
-row& topology_request_tracking_mutation_builder::row() {
-    return _r.cells();
-}
-
-api::timestamp_type topology_request_tracking_mutation_builder::timestamp() const {
-    return _ts;
-}
-
-topology_request_tracking_mutation_builder& topology_request_tracking_mutation_builder::done(std::optional<sstring> error) {
-    set("end_time", db_clock::now());
-    if (error) {
-        set("error", *error);
-    }
-    return set("done", true);
-}
-
-future<> storage_service::sstable_cleanup_fiber(raft::server& server, sharded<service::storage_proxy>& proxy) noexcept {
-    while (!_group0_as.abort_requested()) {
-        bool err = false;
-        try {
-            co_await _topology_state_machine.event.when([&] {
-                auto me = _topology_state_machine._topology.find(server.id());
-                return me && me->second.cleanup == cleanup_status::running;
-            });
-
-            std::vector<future<>> tasks;
-
-            auto do_cleanup_ks = [this, &proxy] (sstring ks_name, std::vector<table_info> table_infos) -> future<> {
-                // Wait for all local writes to complete before cleanup
-                co_await proxy.invoke_on_all([] (storage_proxy& sp) -> future<> {
-                    co_return co_await sp.await_pending_writes();
-                });
-                auto& compaction_module = _db.local().get_compaction_manager().get_task_manager_module();
-                auto task = co_await compaction_module.make_and_start_task<cleanup_keyspace_compaction_task_impl>({}, ks_name, _db, table_infos);
-                try {
-                    co_return co_await task->done();
-                } catch (...) {
-                    rtlogger.error("cleanup failed keyspace={} tables={} failed: {}", task->get_status().keyspace, table_infos, std::current_exception());
-                    throw;
-                }
-            };
-
-            {
-                // The scope for the guard
-                auto guard = co_await _group0->client().start_operation(&_group0_as);
-                auto me = _topology_state_machine._topology.find(server.id());
-                // Recheck that cleanup is needed after the barrier
-                if (!me || me->second.cleanup != cleanup_status::running) {
-                    rtlogger.trace("cleanup triggered, but not needed");
-                    continue;
-                }
-
-                rtlogger.info("start cleanup");
-
-                auto keyspaces = _db.local().get_all_keyspaces();
-
-                tasks.reserve(keyspaces.size());
-
-                co_await coroutine::parallel_for_each(keyspaces.begin(), keyspaces.end(), [this, &tasks, &do_cleanup_ks] (const sstring& ks_name) -> future<> {
-                    auto& ks = _db.local().find_keyspace(ks_name);
-                    if (ks.get_replication_strategy().is_per_table() || is_system_keyspace(ks_name)) {
-                        // Skip tablets tables since they do their own cleanup and system tables
-                        // since they are local and not affected by range movements.
-                        co_return;
-                    }
-                    const auto& cf_meta_data = ks.metadata().get()->cf_meta_data();
-                    std::vector<table_info> table_infos;
-                    table_infos.reserve(cf_meta_data.size());
-                    for (const auto& [name, schema] : cf_meta_data) {
-                        table_infos.emplace_back(table_info{name, schema->id()});
-                    }
-
-                    tasks.push_back(do_cleanup_ks(std::move(ks_name), std::move(table_infos)));
-                });
-            }
-
-            // Note that the guard is released while we are waiting for cleanup tasks to complete
-            co_await when_all_succeed(tasks.begin(), tasks.end()).discard_result();
-
-            rtlogger.info("cleanup ended");
-
-            while (true) {
-                auto guard = co_await _group0->client().start_operation(&_group0_as);
-                topology_mutation_builder builder(guard.write_timestamp());
-                builder.with_node(server.id()).set("cleanup_status", cleanup_status::clean);
-
-                topology_change change{{builder.build()}};
-                group0_command g0_cmd = _group0->client().prepare_command(std::move(change), guard, ::format("cleanup completed for {}", server.id()));
-
-                try {
-                    co_await _group0->client().add_entry(std::move(g0_cmd), std::move(guard), &_group0_as);
-                } catch (group0_concurrent_modification&) {
-                    rtlogger.info("cleanup flag clearing: concurrent operation is detected, retrying.");
-                    continue;
-                }
-                break;
-            }
-            rtlogger.debug("cleanup flag cleared");
-        } catch (const seastar::abort_requested_exception &) {
-             rtlogger.info("cleanup fiber aborted");
-             break;
-        } catch (raft::request_aborted&) {
-             rtlogger.info("cleanup fiber aborted");
-             break;
-        } catch (...) {
-             rtlogger.error("cleanup fiber got an error: {}", std::current_exception());
-             err = true;
-        }
-        if (err) {
-            co_await sleep_abortable(std::chrono::seconds(1), _group0_as);
-        }
-    }
-}
-
-using raft_topology_cmd_handler_type = noncopyable_function<future<raft_topology_cmd_result>(
-        raft::term_t, uint64_t, const raft_topology_cmd&)>;
-
-class topology_coordinator : public endpoint_lifecycle_subscriber {
-    sharded<db::system_distributed_keyspace>& _sys_dist_ks;
-    gms::gossiper& _gossiper;
-    netw::messaging_service& _messaging;
-    locator::shared_token_metadata& _shared_tm;
-    db::system_keyspace& _sys_ks;
-    replica::database& _db;
-    service::raft_group0& _group0;
-    const service::raft_address_map& _address_map;
-    service::topology_state_machine& _topo_sm;
-    abort_source& _as;
-
-    raft::server& _raft;
-    const raft::term_t _term;
-    uint64_t _last_cmd_index = 0;
-
-    raft_topology_cmd_handler_type _raft_topology_cmd_handler;
-
-    tablet_allocator& _tablet_allocator;
-
-    std::chrono::milliseconds _ring_delay;
-
-    using drop_guard_and_retake = bool_class<class retake_guard_tag>;
-
-    // Engaged if an ongoing topology change should be rolled back. The string inside
-    // will indicate a reason for the rollback.
-    std::optional<sstring> _rollback;
-
-    const locator::token_metadata& get_token_metadata() const noexcept {
-        return *_shared_tm.get();
-    }
-
-    locator::token_metadata_ptr get_token_metadata_ptr() const noexcept {
-        return _shared_tm.get();
-    }
-
-    // This is a topology snapshot for a given node. It contains pointers into the topology state machine
-    // that may be outdated after guard is released so the structure is meant to be destroyed together
-    // with the guard
-    struct node_to_work_on {
-        group0_guard guard;
-        const topology_state_machine::topology_type* topology;
-        raft::server_id id;
-        const replica_state* rs;
-        std::optional<topology_request> request;
-        std::optional<request_param> req_param;
-    };
-
-    // The topology coordinator takes guard before operation start, but it releases it during various
-    // RPC commands that it sends to make it possible to submit new requests to the state machine while
-    // the coordinator drives current topology change. It is safe to do so since only the coordinator is
-    // ever allowed to change node's state, others may only create requests. To make sure the coordinator did
-    // not change while the lock was released, and hence the old coordinator does not work on old state, we check
-    // that the raft term is still the same after the lock is re-acquired. Throw term_changed_error if it did.
-
-    struct term_changed_error {};
-
-    future<> cleanup_group0_config_if_needed() {
-        auto& topo = _topo_sm._topology;
-        auto rconf = _group0.group0_server().get_configuration();
-        if (!rconf.is_joint()) {
-            // Find nodes that 'left' but still in the config and remove them
-            auto to_remove = boost::copy_range<std::vector<raft::server_id>>(
-                    rconf.current
-                    | boost::adaptors::transformed([&] (const raft::config_member& m) { return m.addr.id; })
-                    | boost::adaptors::filtered([&] (const raft::server_id& id) { return topo.left_nodes.contains(id); }));
-            if (!to_remove.empty()) {
-                // Remove from group 0 nodes that left. They may failed to do so by themselves
-                try {
-                    rtlogger.debug("topology coordinator fiber removing {}"
-                                  " from raft since they are in `left` state", to_remove);
-                    co_await _group0.group0_server().modify_config({}, to_remove, &_as);
-                } catch (const raft::commit_status_unknown&) {
-                    rtlogger.warn("topology coordinator fiber got commit_status_unknown status"
-                                  " while removing {} from raft", to_remove);
-                }
-            }
-        }
-    }
-
-    struct cancel_requests {
-        group0_guard guard;
-        std::unordered_set<raft::server_id> dead_nodes;
-    };
-
-    struct start_cleanup {
-        group0_guard guard;
-    };
-
-    // Return dead nodes and while at it checking if there are live nodes that either need cleanup
-    // or running one already
-    std::unordered_set<raft::server_id> get_dead_node(bool& cleanup_running, bool& cleanup_needed) {
-        std::unordered_set<raft::server_id> dead_set;
-        cleanup_needed = cleanup_running = false;
-        for (auto& n : _topo_sm._topology.normal_nodes) {
-            bool alive = false;
-            try {
-                alive = _gossiper.is_alive(id2ip(locator::host_id(n.first.uuid())));
-            } catch (...) {}
-
-            if (!alive) {
-                dead_set.insert(n.first);
-            } else {
-                cleanup_running |= (n.second.cleanup == cleanup_status::running);
-                cleanup_needed |= (n.second.cleanup == cleanup_status::needed);
-            }
-        }
-        return dead_set;
-    }
-
-    std::optional<request_param> get_request_param(raft::server_id id) {
-        return _topo_sm._topology.get_request_param(id);
-    };
-
-    // Returns:
-    // guard - there is nothing to do.
-    // cancel_requests - no request can be started so cancel the queue
-    // start_cleanup - cleanup needs to be started
-    // node_to_work_on - the node the topology coordinator should work on
-    std::variant<group0_guard, cancel_requests, start_cleanup, node_to_work_on> get_next_task(group0_guard guard) {
-        auto& topo = _topo_sm._topology;
-
-        if (topo.transition_nodes.size() != 0) {
-            // If there is a node that is the middle of topology operation continue with it
-            return get_node_to_work_on(std::move(guard));
-        }
-
-        bool cleanup_running;
-        bool cleanup_needed;
-        const auto dead_nodes = get_dead_node(cleanup_running, cleanup_needed);
-
-        if (cleanup_running || topo.requests.empty()) {
-            // Ether there is no requests or there is a live node that runs cleanup. Wait for it to complete.
-            return std::move(guard);
-        }
-
-        std::optional<std::pair<raft::server_id, topology_request>> next_req;
-
-        for (auto& req : topo.requests) {
-            auto enough_live_nodes = [&] {
-                auto exclude_nodes = get_excluded_nodes(req.first, req.second, get_request_param(req.first));
-                for (auto id : dead_nodes) {
-                    if (!exclude_nodes.contains(id)) {
-                        return false;
-                    }
-                }
-                return true;
-            };
-            if (enough_live_nodes()) {
-                if (!next_req || next_req->second > req.second) {
-                    next_req = req;
-                }
-            }
-        }
-
-        if (!next_req) {
-            // We did not find a request that has enough live node to proceed
-            // Cancel all requests to let admin know that no operation can succeed
-            rtlogger.warn("topology coordinator: cancel request queue because no request can proceed. Dead nodes: {}", dead_nodes);
-            return cancel_requests{std::move(guard), std::move(dead_nodes)};
-        }
-
-        auto [id, req] = *next_req;
-
-        if (cleanup_needed && (req == topology_request::remove || req == topology_request::leave)) {
-            // If the highest prio request is removenode or decommission we need to start cleanup if one is needed
-            return start_cleanup(std::move(guard));
-        }
-
-        return node_to_work_on(std::move(guard), &topo, id, &topo.find(id)->second, req, get_request_param(id));
-    };
-
-    node_to_work_on get_node_to_work_on(group0_guard guard) {
-        auto& topo = _topo_sm._topology;
-
-        if (topo.transition_nodes.empty()) {
-            on_internal_error(rtlogger, ::format(
-                "could not find node to work on"
-                " even though the state requires it (state: {})", topo.tstate));
-        }
-
-        auto e = &*topo.transition_nodes.begin();
-        return node_to_work_on{std::move(guard), &topo, e->first, &e->second, std::nullopt, get_request_param(e->first)};
-     };
-
-    future<group0_guard> start_operation() {
-        auto guard = co_await _group0.client().start_operation(&_as);
-
-        if (_term != _raft.get_current_term()) {
-            throw term_changed_error{};
-        }
-
-        co_return std::move(guard);
-    }
-
-    void release_node(std::optional<node_to_work_on> node) {
-        // Leaving the scope destroys the object and releases the guard.
-    }
-
-    node_to_work_on retake_node(group0_guard guard, raft::server_id id) {
-        auto& topo = _topo_sm._topology;
-
-        auto it = topo.find(id);
-        assert(it);
-
-        std::optional<topology_request> req;
-        auto rit = topo.requests.find(id);
-        if (rit != topo.requests.end()) {
-            req = rit->second;
-        }
-        std::optional<request_param> req_param;
-        auto pit = topo.req_param.find(id);
-        if (pit != topo.req_param.end()) {
-            req_param = pit->second;
-        }
-        return node_to_work_on{std::move(guard), &topo, id, &it->second, std::move(req), std::move(req_param)};
-    }
-
-    group0_guard take_guard(node_to_work_on&& node) {
-        return std::move(node.guard);
-    }
-
-    future<> update_topology_state(
-            group0_guard guard, std::vector<canonical_mutation>&& updates, const sstring& reason) {
-        try {
-            rtlogger.info("updating topology state: {}", reason);
-            rtlogger.trace("update_topology_state mutations: {}", updates);
-            topology_change change{std::move(updates)};
-            group0_command g0_cmd = _group0.client().prepare_command(std::move(change), guard, reason);
-            co_await _group0.client().add_entry(std::move(g0_cmd), std::move(guard), &_as);
-        } catch (group0_concurrent_modification&) {
-            rtlogger.info("race while changing state: {}. Retrying", reason);
-            throw;
-        }
-    };
-
-    raft::server_id parse_replaced_node(const std::optional<request_param>& req_param) {
-        return service::topology::parse_replaced_node(req_param);
-    }
-
-    std::unordered_set<raft::server_id> parse_ignore_nodes(const std::optional<request_param>& req_param) {
-        return service::topology::parse_ignore_nodes(req_param);
-    }
-
-    inet_address id2ip(locator::host_id id) {
-        auto ip = _address_map.find(raft::server_id(id.uuid()));
-        if (!ip) {
-            throw std::runtime_error(::format("no ip address mapping for {}", id));
-        }
-        return *ip;
-    }
-
-    future<> exec_direct_command_helper(raft::server_id id, uint64_t cmd_index, const raft_topology_cmd& cmd) {
-        auto ip = _address_map.find(id);
-        if (!ip) {
-            rtlogger.warn("cannot send command {} with term {} and index {} "
-                         "to {} because mapping to ip is not available",
-                         cmd.cmd, _term, cmd_index, id);
-            co_await coroutine::exception(std::make_exception_ptr(
-                    std::runtime_error(::format("no ip address mapping for {}", id))));
-        }
-        rtlogger.debug("send {} command with term {} and index {} to {}/{}",
-            cmd.cmd, _term, cmd_index, id, *ip);
-        auto result = _db.get_token_metadata().get_topology().is_me(*ip) ?
-                    co_await _raft_topology_cmd_handler(_term, cmd_index, cmd) :
-                    co_await ser::storage_service_rpc_verbs::send_raft_topology_cmd(
-                            &_messaging, netw::msg_addr{*ip}, id, _term, cmd_index, cmd);
-        if (result.status == raft_topology_cmd_result::command_status::fail) {
-            co_await coroutine::exception(std::make_exception_ptr(
-                    std::runtime_error(::format("failed status returned from {}/{}", id, *ip))));
-        }
-    };
-
-    future<node_to_work_on> exec_direct_command(node_to_work_on&& node, const raft_topology_cmd& cmd) {
-        auto id = node.id;
-        release_node(std::move(node));
-        const auto cmd_index = ++_last_cmd_index;
-        co_await exec_direct_command_helper(id, cmd_index, cmd);
-        co_return retake_node(co_await start_operation(), id);
-    };
-
-    future<> exec_global_command_helper(auto nodes, const raft_topology_cmd& cmd) {
-        const auto cmd_index = ++_last_cmd_index;
-        auto f = co_await coroutine::as_future(
-                seastar::parallel_for_each(std::move(nodes), [this, &cmd, cmd_index] (raft::server_id id) {
-            return exec_direct_command_helper(id, cmd_index, cmd);
-        }));
-
-        if (f.failed()) {
-            co_await coroutine::return_exception(std::runtime_error(
-                ::format("raft topology: exec_global_command({}) failed with {}",
-                    cmd.cmd, f.get_exception())));
-        }
-    };
-
-    future<group0_guard> exec_global_command(
-            group0_guard guard, const raft_topology_cmd& cmd,
-            const std::unordered_set<raft::server_id>& exclude_nodes,
-            drop_guard_and_retake drop_and_retake = drop_guard_and_retake::yes) {
-        rtlogger.info("executing global topology command {}, excluded nodes: {}", cmd.cmd, exclude_nodes);
-        auto nodes = _topo_sm._topology.normal_nodes
-            | boost::adaptors::filtered([&exclude_nodes] (const std::pair<const raft::server_id, replica_state>& n) {
-                return !exclude_nodes.contains(n.first);
-            })
-            | boost::adaptors::map_keys;
-        if (drop_and_retake) {
-            release_guard(std::move(guard));
-        }
-        co_await exec_global_command_helper(std::move(nodes), cmd);
-        if (drop_and_retake) {
-            guard = co_await start_operation();
-        }
-        co_return guard;
-    }
-
-    std::unordered_set<raft::server_id> get_excluded_nodes(raft::server_id id, const std::optional<topology_request>& req, const std::optional<request_param>& req_param) {
-        return service::topology::get_excluded_nodes(id, req, req_param);
-    }
-
-    std::unordered_set<raft::server_id> get_excluded_nodes(const node_to_work_on& node) {
-        return get_excluded_nodes(node.id, node.request, node.req_param);
-    }
-
-    future<node_to_work_on> exec_global_command(node_to_work_on&& node, const raft_topology_cmd& cmd) {
-        auto guard = co_await exec_global_command(std::move(node.guard), cmd, get_excluded_nodes(node), drop_guard_and_retake::yes);
-        co_return retake_node(std::move(guard), node.id);
-    };
-
-    future<> remove_from_group0(const raft::server_id& id) {
-        rtlogger.info("removing node {} from group 0 configuration...", id);
-        co_await _group0.remove_from_raft_config(id);
-        rtlogger.info("node {} removed from group 0 configuration", id);
-    }
-
-    future<> step_down_as_nonvoter() {
-        // Become a nonvoter which triggers a leader stepdown.
-        co_await _group0.become_nonvoter();
-        if (_raft.is_leader()) {
-            co_await _raft.wait_for_state_change(&_as);
-        }
-
-        // throw term_changed_error so we leave the coordinator loop instead of trying another
-        // read_barrier which may fail with an (harmless, but unnecessary and annoying) error
-        // telling us we're not in the configuration anymore (we'll get removed by the new
-        // coordinator)
-        throw term_changed_error{};
-    }
-
-    struct bootstrapping_info {
-        const std::unordered_set<token>& bootstrap_tokens;
-        const replica_state& rs;
-    };
-
-    // Returns data for a new CDC generation in the form of mutations for the CDC_GENERATIONS_V3 table
-    // and the generation's UUID.
-    //
-    // If there's a bootstrapping node, its tokens should be included in the new generation.
-    // Pass them and a reference to the bootstrapping node's replica_state through `binfo`.
-    future<std::pair<utils::UUID, utils::chunked_vector<mutation>>> prepare_new_cdc_generation_data(
-            locator::token_metadata_ptr tmptr, const group0_guard& guard, std::optional<bootstrapping_info> binfo) {
-        auto get_sharding_info = [&] (dht::token end) -> std::pair<size_t, uint8_t> {
-            if (binfo && binfo->bootstrap_tokens.contains(end)) {
-                return {binfo->rs.shard_count, binfo->rs.ignore_msb};
-            } else {
-                // FIXME: token metadata should directly return host ID for given token. See #12279
-                auto ep = tmptr->get_endpoint(end);
-                if (!ep) {
-                    // get_sharding_info is only called for bootstrap tokens
-                    // or for tokens present in token_metadata
-                    on_internal_error(rtlogger, ::format(
-                        "make_new_cdc_generation_data: get_sharding_info:"
-                        " can't find endpoint for token {}", end));
-                }
-
-                auto ptr = _topo_sm._topology.find(raft::server_id{ep->uuid()});
-                if (!ptr) {
-                    on_internal_error(rtlogger, ::format(
-                        "make_new_cdc_generation_data: get_sharding_info:"
-                        " couldn't find node {} in topology, owner of token {}", *ep, end));
-                }
-
-                auto& rs = ptr->second;
-                return {rs.shard_count, rs.ignore_msb};
-            }
-        };
-
-        auto gen_uuid = guard.new_group0_state_id();
-        auto gen_desc = cdc::make_new_generation_description(
-            binfo ? binfo->bootstrap_tokens : std::unordered_set<token>{}, get_sharding_info, tmptr);
-        auto gen_table_schema = _db.find_schema(
-            db::system_keyspace::NAME, db::system_keyspace::CDC_GENERATIONS_V3);
-
-        const size_t max_command_size = _raft.max_command_size();
-        const size_t mutation_size_threshold = max_command_size / 2;
-        auto gen_mutations = co_await cdc::get_cdc_generation_mutations_v3(
-            gen_table_schema, gen_uuid, gen_desc, mutation_size_threshold, guard.write_timestamp());
-
-        co_return std::pair{gen_uuid, std::move(gen_mutations)};
-    }
-
-    // Broadcasts all mutations returned from `prepare_new_cdc_generation_data` except the last one.
-    // Each mutation is sent in separate raft command. It takes `group0_guard`, and if the number of mutations
-    // is greater than one, the guard is dropped, and a new one is created and returned, otherwise the old one
-    // will be returned. Commands are sent in parallel and unguarded (the guard used for sending the last mutation
-    // will guarantee that the term hasn't been changed). Returns the generation's UUID, guard and last mutation,
-    // which will be sent with additional topology data by the caller.
-    //
-    // If we send the last mutation in the `write_mutation` command, we would use a total of `n + 1` commands
-    // instead of `n-1 + 1` (where `n` is the number of mutations), so it's better to send it in `topology_change`
-    // (we need to send it after all `write_mutations`) with some small metadata.
-    //
-    // With the default commitlog segment size, `mutation_size_threshold` will be 4 MB. In large clusters e.g.
-    // 100 nodes, 64 shards per node, 256 vnodes cdc generation data can reach the size of 30 MB, thus
-    // there will be no more than 8 commands.
-    //
-    // In a multi-DC cluster with 100ms latencies between DCs, this operation should take about 200ms since we
-    // send the commands concurrently, but even if the commands were replicated sequentially by Raft,
-    // it should take no more than 1.6s which is incomparably smaller than bootstrapping operation
-    // (bootstrapping is quick if there is no data in the cluster, but usually if one has 100 nodes they
-    // have tons of data, so indeed streaming/repair will take much longer (hours/days)).
-    future<std::tuple<utils::UUID, group0_guard, canonical_mutation>> prepare_and_broadcast_cdc_generation_data(
-            locator::token_metadata_ptr tmptr, group0_guard guard, std::optional<bootstrapping_info> binfo) {
-        auto [gen_uuid, gen_mutations] = co_await prepare_new_cdc_generation_data(tmptr, guard, binfo);
-
-        if (gen_mutations.empty()) {
-            on_internal_error(rtlogger, "cdc_generation_data: gen_mutations is empty");
-        }
-
-        std::vector<canonical_mutation> updates{gen_mutations.begin(), gen_mutations.end()};
-
-        if (updates.size() > 1) {
-            release_guard(std::move(guard));
-
-            co_await parallel_for_each(updates.begin(), std::prev(updates.end()), [this, gen_uuid = gen_uuid] (canonical_mutation& m) {
-                auto const reason = format(
-                    "insert CDC generation data (UUID: {}), part", gen_uuid);
-
-                rtlogger.trace("do update {} reason {}", m, reason);
-                write_mutations change{{std::move(m)}};
-                group0_command g0_cmd = _group0.client().prepare_command(std::move(change), reason);
-                return _group0.client().add_entry_unguarded(std::move(g0_cmd), &_as);
-            });
-
-            guard = co_await start_operation();
-        }
-
-        co_return std::tuple{gen_uuid, std::move(guard), std::move(updates.back())};
-    }
-
-    // Deletes obsolete CDC generations if there is a clean-up candidate and it can be safely removed.
-    //
-    // Appends necessary mutations to `updates` and updates the `reason` string.
-    future<> clean_obsolete_cdc_generations(
-            const group0_guard& guard,
-            std::vector<canonical_mutation>& updates,
-            sstring& reason) {
-        auto candidate = co_await _sys_ks.get_cdc_generations_cleanup_candidate();
-        if (!candidate) {
-            co_return;
-        }
-
-        // We cannot delete the current CDC generation. We must also ensure that timestamps of all deleted
-        // generations are in the past compared to all nodes' clocks. Checking that the clean-up candidate's
-        // timestamp does not exceed now() - 24 h should suffice with a safe reserve. We don't have to check
-        // the timestamps of other CDC generations we are removing because the candidate's is the latest
-        // among them.
-        auto ts_upper_bound = db_clock::now() - std::chrono::days(1);
-        utils::get_local_injector().inject("clean_obsolete_cdc_generations_ignore_ts", [&] {
-            ts_upper_bound = candidate->ts;
-        });
-        if (candidate == _topo_sm._topology.current_cdc_generation_id || candidate->ts > ts_upper_bound) {
-            co_return;
-        }
-
-        auto mut_ts = guard.write_timestamp();
-
-        // Mark the lack of a new clean-up candidate. The current one will be deleted.
-        mutation m = _sys_ks.make_cleanup_candidate_mutation(std::nullopt, mut_ts);
-
-        // Insert a tombstone covering all generations that have time UUID not higher than the candidate.
-        auto s = _db.find_schema(db::system_keyspace::NAME, db::system_keyspace::CDC_GENERATIONS_V3);
-        auto id_upper_bound = candidate->id;
-        auto range = query::clustering_range::make_ending_with({
-                clustering_key_prefix::from_single_value(*s, timeuuid_type->decompose(id_upper_bound)), true});
-        auto bv = bound_view::from_range(range);
-        m.partition().apply_delete(*s, range_tombstone{bv.first, bv.second, tombstone{mut_ts, gc_clock::now()}});
-        updates.push_back(canonical_mutation(m));
-
-        reason += ::format("deleted data of CDC generations with time UUID not exceeding {}", id_upper_bound);
-    }
-
-    // If there are some unpublished CDC generations, publishes the one with the oldest timestamp
-    // to user-facing description tables. Additionally, if there is no clean-up candidate for the CDC
-    // generation data, marks the published generation as a new one.
-    //
-    // Appends necessary mutations to `updates` and updates the `reason` string.
-    future<> publish_oldest_cdc_generation(
-            const group0_guard& guard,
-            std::vector<canonical_mutation>& updates,
-            sstring& reason) {
-        const auto& unpublished_gens = _topo_sm._topology.unpublished_cdc_generations;
-        if (unpublished_gens.empty()) {
-            co_return;
-        }
-
-        // The generation under index 0 is the oldest because unpublished_cdc_generations are sorted by timestamp.
-        auto gen_id = unpublished_gens[0];
-
-        auto gen_data = co_await _sys_ks.read_cdc_generation(gen_id.id);
-
-        co_await _sys_dist_ks.local().create_cdc_desc(
-                gen_id.ts, gen_data, { get_token_metadata().count_normal_token_owners() });
-
-        std::vector<cdc::generation_id_v2> new_unpublished_gens(unpublished_gens.begin() + 1, unpublished_gens.end());
-        topology_mutation_builder builder(guard.write_timestamp());
-        builder.set_unpublished_cdc_generations(std::move(new_unpublished_gens));
-        updates.push_back(builder.build());
-
-        // If there is no clean-up candidate, the published CDC generation becomes a new one.
-        if (!co_await _sys_ks.get_cdc_generations_cleanup_candidate()) {
-            auto candidate_mutation = _sys_ks.make_cleanup_candidate_mutation(gen_id, guard.write_timestamp());
-            updates.push_back(canonical_mutation(candidate_mutation));
-        }
-
-        reason += ::format("published CDC generation with ID {}, ", gen_id);
-    }
-
-    // The background fiber of the topology coordinator that continually publishes committed yet unpublished
-    // CDC generations. Every generation is published in a separate group 0 operation.
-    //
-    // It also continually cleans the obsolete CDC generation data.
-    future<> cdc_generation_publisher_fiber() {
-        rtlogger.debug("start CDC generation publisher fiber");
-
-        while (!_as.abort_requested()) {
-            co_await utils::get_local_injector().inject_with_handler("cdc_generation_publisher_fiber", [] (auto& handler) -> future<> {
-                rtlogger.info("CDC generation publisher fiber sleeps after injection");
-                co_await handler.wait_for_message(std::chrono::steady_clock::now() + std::chrono::minutes{5});
-                rtlogger.info("CDC generation publisher fiber finishes sleeping after injection");
-            });
-
-            bool sleep = false;
-            try {
-                auto guard = co_await start_operation();
-                std::vector<canonical_mutation> updates;
-                sstring reason;
-
-                co_await publish_oldest_cdc_generation(guard, updates, reason);
-
-                co_await clean_obsolete_cdc_generations(guard, updates, reason);
-
-                if (!updates.empty()) {
-                    co_await update_topology_state(std::move(guard), std::move(updates), std::move(reason));
-                } else {
-                    release_guard(std::move(guard));
-                }
-
-                if (_topo_sm._topology.unpublished_cdc_generations.empty()) {
-                    // No CDC generations to publish. Wait until one appears or the topology coordinator aborts.
-                    rtlogger.debug("CDC generation publisher fiber has nothing to do. Sleeping.");
-                    co_await _topo_sm.event.when([&] () {
-                        return !_topo_sm._topology.unpublished_cdc_generations.empty() || _as.abort_requested();
-                    });
-                    rtlogger.debug("CDC generation publisher fiber wakes up");
-                }
-            } catch (raft::request_aborted&) {
-                rtlogger.debug("CDC generation publisher fiber aborted");
-            } catch (seastar::abort_requested_exception) {
-                rtlogger.debug("CDC generation publisher fiber aborted");
-            } catch (group0_concurrent_modification&) {
-            } catch (term_changed_error&) {
-                rtlogger.debug("CDC generation publisher fiber notices term change {} -> {}", _term, _raft.get_current_term());
-            } catch (...) {
-                rtlogger.error("CDC generation publisher fiber got error {}", std::current_exception());
-                sleep = true;
-            }
-            if (sleep) {
-                try {
-                    co_await seastar::sleep_abortable(std::chrono::seconds(1), _as);
-                } catch (...) {
-                    rtlogger.debug("CDC generation publisher: sleep failed: {}", std::current_exception());
-                }
-            }
-            co_await coroutine::maybe_yield();
-        }
-    }
-
-    // Precondition: there is no node request and no ongoing topology transition
-    // (checked under the guard we're holding).
-    future<> handle_global_request(group0_guard guard) {
-        switch (_topo_sm._topology.global_request.value()) {
-        case global_topology_request::new_cdc_generation: {
-            rtlogger.info("new CDC generation requested");
-
-            auto tmptr = get_token_metadata_ptr();
-            auto [gen_uuid, guard_, mutation] = co_await prepare_and_broadcast_cdc_generation_data(tmptr, std::move(guard), std::nullopt);
-            guard = std::move(guard_);
-
-            topology_mutation_builder builder(guard.write_timestamp());
-            // We don't delete the request now, but only after the generation is committed. If we deleted
-            // the request now and received another new_cdc_generation request later, but before committing
-            // the new generation, the second request would also create a new generation. Deleting requests
-            // after the generation is committed prevents this from happening. The second request would have
-            // no effect - it would just overwrite the first request.
-            builder.set_transition_state(topology::transition_state::commit_cdc_generation)
-                   .set_new_cdc_generation_data_uuid(gen_uuid);
-            auto reason = ::format(
-                "insert CDC generation data (UUID: {})", gen_uuid);
-            co_await update_topology_state(std::move(guard), {std::move(mutation), builder.build()}, reason);
-        }
-        break;
-        case global_topology_request::cleanup:
-            co_await start_cleanup_on_dirty_nodes(std::move(guard), true);
-            break;
-        }
-    }
-
-    // Preconditions:
-    // - There are no topology operations in progress
-    // - `features_to_enable` represents a set of features that are currently
-    //   marked as supported by all normal nodes and it is not empty
-    future<> enable_features(group0_guard guard, std::set<sstring> features_to_enable) {
-        if (!_topo_sm._topology.transition_nodes.empty()) {
-            on_internal_error(rtlogger,
-                    "topology coordinator attempted to enable features even though there is"
-                    " a topology operations in progress");
-        }
-
-        if (utils::get_local_injector().enter("raft_topology_suppress_enabling_features")) {
-            // Prevent enabling features while the injection is enabled.
-            // The topology coordinator will detect in the next iteration
-            // that there are still some cluster features to enable and will
-            // reach this place again. In order not to spin in a loop, sleep
-            // for a short while.
-            co_await sleep(std::chrono::milliseconds(100));
-            co_return;
-        }
-
-        // If we are here, then we noticed that all normal nodes support some
-        // features that are not enabled yet. Perform a global barrier to make
-        // sure that:
-        //
-        // 1. All normal nodes saw (and persisted) a view of the system.topology
-        //    table that is equal to what the topology coordinator sees (or newer,
-        //    but in that case updating the topology state will fail),
-        // 2. None of the normal nodes is restarting at the moment and trying to
-        //    downgrade (this is done by a special check in the barrier handler).
-        //
-        // It's sufficient to only include normal nodes because:
-        //
-        // - There are no transitioning nodes due to the precondition,
-        // - New and left nodes are not part of group 0.
-        //
-        // After we get a successful confirmation from each normal node, we have
-        // a guarantee that they won't attempt to revoke support for those
-        // features. That's because we do not allow nodes to boot without
-        // a feature that is supported by all nodes in the cluster, even if
-        // the feature is not enabled yet.
-        guard = co_await exec_global_command(std::move(guard),
-                raft_topology_cmd{raft_topology_cmd::command::barrier},
-                {_raft.id()},
-                drop_guard_and_retake::no);
-
-        topology_mutation_builder builder(guard.write_timestamp());
-        builder.add_enabled_features(features_to_enable);
-        auto reason = ::format("enabling features: {}", features_to_enable);
-        co_await update_topology_state(std::move(guard), {builder.build()}, reason);
-
-        rtlogger.info("enabled features: {}", features_to_enable);
-    }
-
-    future<group0_guard> global_token_metadata_barrier(group0_guard&& guard, std::unordered_set<raft::server_id> exclude_nodes = {}) {
-        bool drain_failed = false;
-        try {
-            guard = co_await exec_global_command(std::move(guard), raft_topology_cmd::command::barrier_and_drain, exclude_nodes, drop_guard_and_retake::yes);
-        } catch (...) {
-            rtlogger.error("drain rpc failed, proceed to fence old writes: {}", std::current_exception());
-            drain_failed = true;
-        }
-        if (drain_failed) {
-            guard = co_await start_operation();
-        }
-        topology_mutation_builder builder(guard.write_timestamp());
-        builder.set_fence_version(_topo_sm._topology.version);
-        auto reason = ::format("advance fence version to {}", _topo_sm._topology.version);
-        co_await update_topology_state(std::move(guard), {builder.build()}, reason);
-        guard = co_await start_operation();
-        if (drain_failed) {
-            // if drain failed need to wait for fence to be active on all nodes
-            co_return co_await exec_global_command(std::move(guard), raft_topology_cmd::command::barrier, exclude_nodes, drop_guard_and_retake::yes);
-        } else {
-            co_return std::move(guard);
-        }
-    }
-
-    future<group0_guard> global_tablet_token_metadata_barrier(group0_guard guard) {
-        // FIXME: Don't require all nodes to be up, only tablet replicas.
-        return global_token_metadata_barrier(std::move(guard), _topo_sm._topology.get_excluded_nodes());
-    }
-
-    // Represents a two-state state machine which changes monotonically
-    // from "not executed" to "executed successfully". This state
-    // machine is transient, lives only on this coordinator.
-    // The transition is achieved by execution of an idempotent async
-    // operation which is tracked by a future. Even though the async
-    // action is idempotent, it is costly, so we want to avoid
-    // re-executing it if it was already started by this coordinator,
-    // that's why we track it.
-    using background_action_holder = std::optional<future<>>;
-
-    // Transient state of tablet migration which lives on this coordinator.
-    // It is guaranteed to die when migration is finished.
-    // Next migration of the same tablet is guaranteed to use a different instance.
-    struct tablet_migration_state {
-        background_action_holder streaming;
-        background_action_holder cleanup;
-        std::unordered_map<locator::tablet_transition_stage, background_action_holder> barriers;
-    };
-
-    std::unordered_map<locator::global_tablet_id, tablet_migration_state> _tablets;
-
-    // Set to true when any action started on behalf of a background_action_holder
-    // for any tablet finishes, or fails and needs to be restarted.
-    bool _tablets_ready = false;
-
-    seastar::gate _async_gate;
-
-    // This function drives background_action_holder towards "executed successfully"
-    // by starting the action if it is not already running or if the previous instance
-    // of the action failed. If the action is already running, it does nothing.
-    // Returns true iff background_action_holder reached the "executed successfully" state.
-    bool advance_in_background(locator::global_tablet_id gid, background_action_holder& holder, const char* name,
-                               std::function<future<>()> action) {
-        if (!holder || holder->failed()) {
-            if (holder && holder->failed()) {
-                // Prevent warnings about abandoned failed future. Logged below.
-                holder->ignore_ready_future();
-            }
-            holder = futurize_invoke(action).then_wrapped([this, gid, name] (future<> f) {
-                if (f.failed()) {
-                    auto ep = f.get_exception();
-                    rtlogger.error("{} for tablet {} failed: {}", name, gid, ep);
-                    return seastar::sleep_abortable(std::chrono::seconds(1), _as).then([ep] () mutable {
-                        std::rethrow_exception(ep);
-                    });
-                }
-                return f;
-            }).finally([this, g = _async_gate.hold(), gid, name] () noexcept {
-                rtlogger.debug("{} for tablet {} resolved.", name, gid);
-                _tablets_ready = true;
-                _topo_sm.event.broadcast();
-            });
-            return false;
-        }
-
-        if (!holder->available()) {
-            rtlogger.debug("Tablet {} still doing {}", gid, name);
-            return false;
-        }
-
-        return true;
-    }
-
-    future<> for_each_tablet_transition(std::function<void(const locator::tablet_map&,
-                                                           schema_ptr,
-                                                           locator::global_tablet_id,
-                                                           const locator::tablet_transition_info&)> func) {
-        auto tm = get_token_metadata_ptr();
-        for (auto&& [table, tmap] : tm->tablets().all_tables()) {
-            co_await coroutine::maybe_yield();
-            auto s = _db.find_schema(table);
-            for (auto&& [tablet, trinfo]: tmap.transitions()) {
-                co_await coroutine::maybe_yield();
-                auto gid = locator::global_tablet_id {table, tablet};
-                func(tmap, s, gid, trinfo);
-            }
-        }
-    }
-
-    bool is_excluded(raft::server_id server_id) {
-        return _topo_sm._topology.get_excluded_nodes().contains(server_id);
-    }
-
-    void generate_migration_update(std::vector<canonical_mutation>& out, const group0_guard& guard, const tablet_migration_info& mig) {
-        auto& tmap = get_token_metadata_ptr()->tablets().get_tablet_map(mig.tablet.table);
-        auto last_token = tmap.get_last_token(mig.tablet.tablet);
-        if (tmap.get_tablet_transition_info(mig.tablet.tablet)) {
-            rtlogger.warn("Tablet already in transition, ignoring migration: {}", mig);
-            return;
-        }
-        out.emplace_back(
-            replica::tablet_mutation_builder(guard.write_timestamp(), mig.tablet.table)
-                .set_new_replicas(last_token, locator::get_new_replicas(tmap.get_tablet_info(mig.tablet.tablet), mig))
-                .set_stage(last_token, locator::tablet_transition_stage::allow_write_both_read_old)
-                .set_transition(last_token, mig.kind)
-                .build());
-    }
-
-    future<> generate_migration_updates(std::vector<canonical_mutation>& out, const group0_guard& guard, const migration_plan& plan) {
-        for (const tablet_migration_info& mig : plan.migrations()) {
-            co_await coroutine::maybe_yield();
-            generate_migration_update(out, guard, mig);
-        }
-    }
-
-    // When "drain" is true, we migrate tablets only as long as there are nodes to drain
-    // and then change the transition state to write_both_read_old. Also, while draining,
-    // we ignore pending topology requests which normally interrupt load balancing.
-    // When "drain" is false, we do regular load balancing.
-    future<> handle_tablet_migration(group0_guard guard, bool drain) {
-        // This step acts like a pump which advances state machines of individual tablets,
-        // batching barriers and group0 updates.
-        // If progress cannot be made, e.g. because all transitions are streaming, we block
-        // and wait for notification.
-
-        rtlogger.debug("handle_tablet_migration()");
-        std::vector<canonical_mutation> updates;
-        bool needs_barrier = false;
-        bool has_transitions = false;
-
-        shared_promise barrier;
-        auto fail_barrier = seastar::defer([&] {
-            if (needs_barrier) {
-                barrier.set_exception(seastar::broken_promise());
-            }
-        });
-
-        _tablets_ready = false;
-        co_await for_each_tablet_transition([&] (const locator::tablet_map& tmap,
-                                                 schema_ptr s,
-                                                 locator::global_tablet_id gid,
-                                                 const locator::tablet_transition_info& trinfo) {
-            has_transitions = true;
-            auto last_token = tmap.get_last_token(gid.tablet);
-            auto& tablet_state = _tablets[gid];
-            table_id table = s->id();
-
-            auto get_mutation_builder = [&] () {
-                return replica::tablet_mutation_builder(guard.write_timestamp(), table);
-            };
-
-            auto transition_to = [&] (locator::tablet_transition_stage stage) {
-                rtlogger.debug("Will set tablet {} stage to {}", gid, stage);
-                updates.emplace_back(get_mutation_builder()
-                        .set_stage(last_token, stage)
-                        .build());
-            };
-
-            auto do_barrier = [&] {
-                return advance_in_background(gid, tablet_state.barriers[trinfo.stage], "barrier", [&] {
-                    needs_barrier = true;
-                    return barrier.get_shared_future();
-                });
-            };
-
-            auto transition_to_with_barrier = [&] (locator::tablet_transition_stage stage) {
-                if (do_barrier()) {
-                    transition_to(stage);
-                }
-            };
-
-            switch (trinfo.stage) {
-                case locator::tablet_transition_stage::allow_write_both_read_old:
-                    if (do_barrier()) {
-                        rtlogger.debug("Will set tablet {} stage to {}", gid, locator::tablet_transition_stage::write_both_read_old);
-                        updates.emplace_back(get_mutation_builder()
-                            .set_stage(last_token, locator::tablet_transition_stage::write_both_read_old)
-                            // Create session a bit earlier to avoid adding barrier
-                            // to the streaming stage to create sessions on replicas.
-                            .set_session(last_token, session_id(utils::UUID_gen::get_time_UUID()))
-                            .build());
-                    }
-                    break;
-                case locator::tablet_transition_stage::write_both_read_old:
-                    transition_to_with_barrier(locator::tablet_transition_stage::streaming);
-                    break;
-                // The state "streaming" is needed to ensure that stale stream_tablet() RPC doesn't
-                // get admitted before global_tablet_token_metadata_barrier() is finished for earlier
-                // stage in case of coordinator failover.
-                case locator::tablet_transition_stage::streaming:
-                    if (drain) {
-                        utils::get_local_injector().inject("stream_tablet_fail_on_drain",
-                                        [] { throw std::runtime_error("stream_tablet failed due to error injection"); });
-                    }
-                    if (advance_in_background(gid, tablet_state.streaming, "streaming", [&] {
-                        rtlogger.info("Initiating tablet streaming ({}) of {} to {}", trinfo.transition, gid, trinfo.pending_replica);
-                        auto dst = trinfo.pending_replica.host;
-                        return ser::storage_service_rpc_verbs::send_tablet_stream_data(&_messaging,
-                                   netw::msg_addr(id2ip(dst)), _as, raft::server_id(dst.uuid()), gid);
-                    })) {
-                        rtlogger.debug("Will set tablet {} stage to {}", gid, locator::tablet_transition_stage::write_both_read_new);
-                        updates.emplace_back(get_mutation_builder()
-                            .set_stage(last_token, locator::tablet_transition_stage::write_both_read_new)
-                            .del_session(last_token)
-                            .build());
-                    }
-                    break;
-                case locator::tablet_transition_stage::write_both_read_new:
-                    transition_to_with_barrier(locator::tablet_transition_stage::use_new);
-                    break;
-                case locator::tablet_transition_stage::use_new:
-                    transition_to_with_barrier(locator::tablet_transition_stage::cleanup);
-                    break;
-                case locator::tablet_transition_stage::cleanup:
-                    if (advance_in_background(gid, tablet_state.cleanup, "cleanup", [&] {
-                        locator::tablet_replica dst = locator::get_leaving_replica(tmap.get_tablet_info(gid.tablet), trinfo);
-                        if (is_excluded(raft::server_id(dst.host.uuid()))) {
-                            rtlogger.info("Tablet cleanup of {} on {} skipped because node is excluded", gid, dst);
-                            return make_ready_future<>();
-                        }
-                        rtlogger.info("Initiating tablet cleanup of {} on {}", gid, dst);
-                        return ser::storage_service_rpc_verbs::send_tablet_cleanup(&_messaging,
-                                                                                   netw::msg_addr(id2ip(dst.host)), _as, raft::server_id(dst.host.uuid()), gid);
-                    })) {
-                        transition_to(locator::tablet_transition_stage::end_migration);
-                    }
-                    break;
-                case locator::tablet_transition_stage::end_migration:
-                    // Need a separate stage and a barrier after cleanup RPC to cut off stale RPCs.
-                    // See do_tablet_operation() doc.
-                    if (do_barrier()) {
-                        _tablets.erase(gid);
-                        updates.emplace_back(get_mutation_builder()
-                                .del_transition(last_token)
-                                .set_replicas(last_token, trinfo.next)
-                                .build());
-                    }
-                    break;
-            }
-        });
-
-        // In order to keep the cluster saturated, ask the load balancer for more transitions.
-        // Unless there is a pending topology change operation.
-        bool preempt = false;
-        if (!drain) {
-            // When draining, this method is invoked with an active node transition, which
-            // would normally cause preemption, which we don't want here.
-            auto ts = guard.write_timestamp();
-            auto [new_preempt, new_guard] = should_preempt_balancing(std::move(guard));
-            preempt = new_preempt;
-            guard = std::move(new_guard);
-            if (ts != guard.write_timestamp()) {
-                // We rely on the fact that should_preempt_balancing() does not release the guard
-                // so that tablet metadata reading and updates are atomic.
-                on_internal_error(rtlogger, "should_preempt_balancing() retook the guard");
-            }
-        }
-        if (!preempt) {
-            auto plan = co_await _tablet_allocator.balance_tablets(get_token_metadata_ptr());
-            if (!drain || plan.has_nodes_to_drain()) {
-                co_await generate_migration_updates(updates, guard, plan);
-            }
-        }
-
-        // The updates have to be executed under the same guard which was used to read tablet metadata
-        // to ensure that we don't reinsert tablet rows which were concurrently deleted by schema change
-        // which happens outside the topology coordinator.
-        bool has_updates = !updates.empty();
-        if (has_updates) {
-            updates.emplace_back(
-                topology_mutation_builder(guard.write_timestamp())
-                    .set_version(_topo_sm._topology.version + 1)
-                    .build());
-            co_await update_topology_state(std::move(guard), std::move(updates), format("Tablet migration"));
-        }
-
-        if (needs_barrier) {
-            // If has_updates is true then we have dropped the guard and need to re-obtain it.
-            // It's fine to start an independent operation here. The barrier doesn't have to be executed
-            // atomically with the read which set needs_barrier, because it's fine if the global barrier
-            // works with a more recent set of nodes and it's fine if it propagates a more recent topology.
-            if (!guard) {
-                guard = co_await start_operation();
-            }
-            guard = co_await global_tablet_token_metadata_barrier(std::move(guard));
-            barrier.set_value();
-            fail_barrier.cancel();
-        }
-
-        if (has_updates) {
-            co_return;
-        }
-
-        if (has_transitions) {
-            // Streaming may have finished after we checked. To avoid missed notification, we need
-            // to check atomically with event.wait()
-            if (!_tablets_ready) {
-                rtlogger.debug("Going to sleep with active tablet transitions");
-                release_guard(std::move(guard));
-                co_await await_event();
-            }
-            co_return;
-        }
-
-        if (drain) {
-            updates.emplace_back(
-                topology_mutation_builder(guard.write_timestamp())
-                    .set_transition_state(topology::transition_state::write_both_read_old)
-                    .set_session(session_id(guard.new_group0_state_id()))
-                    .set_version(_topo_sm._topology.version + 1)
-                    .build());
-        } else {
-            updates.emplace_back(
-                topology_mutation_builder(guard.write_timestamp())
-                    .del_transition_state()
-                    .set_version(_topo_sm._topology.version + 1)
-                    .build());
-        }
-        co_await update_topology_state(std::move(guard), std::move(updates), "Finished tablet migration");
-    }
-
-    // This function must not release and reacquire the guard, callers rely
-    // on the fact that the block which calls this is atomic.
-    // FIXME: Don't take the ownership of the guard to make the above guarantee explicit.
-    std::pair<bool, group0_guard> should_preempt_balancing(group0_guard guard) {
-        auto work = get_next_task(std::move(guard));
-        if (auto* node = std::get_if<node_to_work_on>(&work)) {
-            return std::make_pair(true, std::move(node->guard));
-        }
-
-        if (auto* cancel = std::get_if<cancel_requests>(&work)) {
-            // request queue needs to be canceled, so preempt balancing
-            return std::make_pair(true, std::move(cancel->guard));
-        }
-
-        if (auto* cleanup = std::get_if<start_cleanup>(&work)) {
-            // cleanup has to be started
-            return std::make_pair(true, std::move(cleanup->guard));
-        }
-
-        guard = std::get<group0_guard>(std::move(work));
-
-        if (_topo_sm._topology.global_request) {
-            return std::make_pair(true, std::move(guard));
-        }
-
-        if (!_topo_sm._topology.calculate_not_yet_enabled_features().empty()) {
-            return std::make_pair(true, std::move(guard));
-        }
-
-        return std::make_pair(false, std::move(guard));
-    }
-
-    future<> cancel_all_requests(group0_guard guard, std::unordered_set<raft::server_id> dead_nodes) {
-        std::vector<canonical_mutation> muts;
-        std::vector<raft::server_id> reject_join;
-        if (_topo_sm._topology.requests.empty()) {
-            co_return;
-        }
-        auto ts = guard.write_timestamp();
-        for (auto& [id, req] : _topo_sm._topology.requests) {
-            topology_mutation_builder builder(ts);
-            topology_request_tracking_mutation_builder rtbuilder(_topo_sm._topology.find(id)->second.request_id);
-            auto node_builder = builder.with_node(id).del("topology_request");
-            rtbuilder.done(fmt::format("Canceled. Dead nodes: {}", dead_nodes));
-            switch (req) {
-                case topology_request::replace:
-                [[fallthrough]];
-                case topology_request::join: {
-                    node_builder.set("node_state", node_state::left);
-                    reject_join.emplace_back(id);
-                    try {
-                        co_await wait_for_ip(id, _address_map, _as);
-                    } catch (...) {
-                        rtlogger.warn("wait_for_ip failed during cancelation: {}", std::current_exception());
-                    }
-                }
-                break;
-                case topology_request::leave:
-                [[fallthrough]];
-                case topology_request::rebuild:
-                [[fallthrough]];
-                case topology_request::remove: {
-                }
-                break;
-            }
-            muts.emplace_back(builder.build());
-            muts.emplace_back(rtbuilder.build());
-        }
-
-        co_await update_topology_state(std::move(guard), std::move(muts), "cancel all topology requests");
-
-        for (auto id : reject_join) {
-            try {
-                co_await respond_to_joining_node(id, join_node_response_params{
-                    .response = join_node_response_params::rejected{
-                        .reason = "request canceled because some required nodes are dead"
-                    },
-                });
-            } catch (...) {
-                rtlogger.warn("attempt to send rejection response to {} failed: {}. "
-                                "The node may hang. It's safe to shut it down manually now.",
-                                id, std::current_exception());
-            }
-        }
-
-    }
-
-    // Returns `true` iff there was work to do.
-    future<bool> handle_topology_transition(group0_guard guard) {
-        auto tstate = _topo_sm._topology.tstate;
-        if (!tstate) {
-            // When adding a new source of work, make sure to update should_preempt_balancing() as well.
-
-            auto work = get_next_task(std::move(guard));
-            if (auto* node = std::get_if<node_to_work_on>(&work)) {
-                co_await handle_node_transition(std::move(*node));
-                co_return true;
-            }
-
-            if (auto* cancel = std::get_if<cancel_requests>(&work)) {
-                co_await cancel_all_requests(std::move(cancel->guard), std::move(cancel->dead_nodes));
-                co_return true;
-            }
-
-            if (auto* cleanup = std::get_if<start_cleanup>(&work)) {
-                co_await start_cleanup_on_dirty_nodes(std::move(cleanup->guard), false);
-                co_return true;
-            }
-
-            guard = std::get<group0_guard>(std::move(work));
-
-            if (_topo_sm._topology.global_request) {
-                co_await handle_global_request(std::move(guard));
-                co_return true;
-            }
-
-            if (auto feats = _topo_sm._topology.calculate_not_yet_enabled_features(); !feats.empty()) {
-                co_await enable_features(std::move(guard), std::move(feats));
-                co_return true;
-            }
-
-            // If there is no other work, evaluate load and start tablet migration if there is imbalance.
-            if (co_await maybe_start_tablet_migration(std::move(guard))) {
-                co_return true;
-            }
-            co_return false;
-        }
-
-        rtlogger.info("entered `{}` transition state", *tstate);
-        switch (*tstate) {
-            case topology::transition_state::join_group0: {
-                auto [node, accepted] = co_await finish_accepting_node(get_node_to_work_on(std::move(guard)));
-
-                // If responding to the joining node failed, move the node to the left state and
-                // stop the topology transition.
-                if (!accepted) {
-                    topology_mutation_builder builder(node.guard.write_timestamp());
-                    topology_request_tracking_mutation_builder rtbuilder(node.rs->request_id);
-                    builder.del_transition_state()
-                           .with_node(node.id)
-                           .set("node_state", node_state::left);
-                    rtbuilder.done("join is not accepted");
-                    auto reason = ::format("bootstrap: failed to accept {}", node.id);
-                    co_await update_topology_state(std::move(node.guard), {builder.build(), rtbuilder.build()}, reason);
-
-                    rtlogger.info("node {} moved to left state", node.id);
-
-                    break;
-                }
-
-                switch (node.rs->state) {
-                    case node_state::bootstrapping: {
-                        assert(!node.rs->ring);
-                        auto num_tokens = std::get<join_param>(node.req_param.value()).num_tokens;
-                        // A node have just been accepted and does not have tokens assigned yet
-                        // Need to assign random tokens to the node
-                        auto tmptr = get_token_metadata_ptr();
-                        auto bootstrap_tokens = dht::boot_strapper::get_random_bootstrap_tokens(
-                                tmptr, num_tokens, dht::check_token_endpoint::yes);
-
-                        auto [gen_uuid, guard, mutation] = co_await prepare_and_broadcast_cdc_generation_data(
-                                tmptr, take_guard(std::move(node)), bootstrapping_info{bootstrap_tokens, *node.rs});
-
-                        topology_mutation_builder builder(guard.write_timestamp());
-
-                        // Write the new CDC generation data through raft.
-                        builder.set_transition_state(topology::transition_state::commit_cdc_generation)
-                               .set_new_cdc_generation_data_uuid(gen_uuid)
-                               .with_node(node.id)
-                               .set("tokens", bootstrap_tokens);
-                        auto reason = ::format(
-                            "bootstrap: insert tokens and CDC generation data (UUID: {})", gen_uuid);
-                        co_await update_topology_state(std::move(guard), {std::move(mutation), builder.build()}, reason);
-                    }
-                        break;
-                    case node_state::replacing: {
-                        assert(!node.rs->ring);
-                        auto replaced_id = std::get<replace_param>(node.req_param.value()).replaced_id;
-                        auto it = _topo_sm._topology.normal_nodes.find(replaced_id);
-                        assert(it != _topo_sm._topology.normal_nodes.end());
-                        assert(it->second.ring && it->second.state == node_state::normal);
-
-                        topology_mutation_builder builder(node.guard.write_timestamp());
-
-                        builder.set_transition_state(topology::transition_state::tablet_draining)
-                               .set_version(_topo_sm._topology.version + 1)
-                               .with_node(node.id)
-                               .set("tokens", it->second.ring->tokens);
-                        co_await update_topology_state(take_guard(std::move(node)), {builder.build()},
-                                "replace: transition to tablet_draining and take ownership of the replaced node's tokens");
-                    }
-                        break;
-                    default:
-                        on_internal_error(rtlogger,
-                                format("topology is in join_group0 state, but the node"
-                                       " being worked on ({}) is in unexpected state '{}'; should be"
-                                       " either 'bootstrapping' or 'replacing'", node.id, node.rs->state));
-                }
-            }
-                break;
-            case topology::transition_state::commit_cdc_generation: {
-                // make sure all nodes know about new topology and have the new CDC generation data
-                // (we require all nodes to be alive for topo change for now)
-                // Note: if there was a replace or removenode going on, we'd need to put the replaced/removed
-                // node into `exclude_nodes` parameter in `exec_global_command`, but CDC generations are never
-                // introduced during replace/remove.
-                try {
-                    guard = co_await exec_global_command(std::move(guard), raft_topology_cmd::command::barrier, {_raft.id()});
-                } catch (term_changed_error&) {
-                    throw;
-                } catch (group0_concurrent_modification&) {
-                    throw;
-                } catch (...) {
-                    rtlogger.error("transition_state::commit_cdc_generation, "
-                                    "raft_topology_cmd::command::barrier failed, error {}", std::current_exception());
-                    _rollback = fmt::format("Failed to commit cdc generation: {}", std::current_exception());
-                    break;
-                }
-
-                // We don't need to add delay to the generation timestamp if this is the first generation.
-                bool add_ts_delay = bool(_topo_sm._topology.current_cdc_generation_id);
-
-                // Begin the race.
-                // See the large FIXME below.
-                auto cdc_gen_ts = cdc::new_generation_timestamp(add_ts_delay, _ring_delay);
-                auto cdc_gen_uuid = _topo_sm._topology.new_cdc_generation_data_uuid;
-                if (!cdc_gen_uuid) {
-                    on_internal_error(rtlogger,
-                        "new CDC generation data UUID missing in `commit_cdc_generation` state");
-                }
-
-                cdc::generation_id_v2 cdc_gen_id {
-                    .ts = cdc_gen_ts,
-                    .id = *cdc_gen_uuid,
-                };
-
-                {
-                    // Sanity check.
-                    // This could happen if the topology coordinator's clock is broken.
-                    auto curr_gen_id = _topo_sm._topology.current_cdc_generation_id;
-                    if (curr_gen_id && curr_gen_id->ts >= cdc_gen_ts) {
-                        on_internal_error(rtlogger, ::format(
-                            "new CDC generation has smaller timestamp than the previous one."
-                            " Old generation ID: {}, new generation ID: {}", *curr_gen_id, cdc_gen_id));
-                    }
-                }
-
-                // Tell all nodes to start using the new CDC generation by updating the topology
-                // with the generation's ID and timestamp.
-                // At the same time move the topology change procedure to the next step.
-                //
-                // FIXME: as in previous implementation with gossiper and ring_delay, this assumes that all nodes
-                // will learn about the new CDC generation before their clocks reach the generation's timestamp.
-                // With this group 0 based implementation, it means that the command must be committed,
-                // replicated and applied on all nodes before their clocks reach the generation's timestamp
-                // (i.e. within 2 * ring_delay = 60 seconds by default if clocks are synchronized). If this
-                // doesn't hold some coordinators might use the wrong CDC streams for some time and CDC stream
-                // readers will miss some data. It's likely that Raft replication doesn't converge as quickly
-                // as gossiping does.
-                //
-                // We could use a two-phase algorithm instead: first tell all nodes to prepare for using
-                // the new generation, then tell all nodes to commit. If some nodes don't manage to prepare
-                // in time, we abort the generation switch. If all nodes prepare, we commit. If a node prepares
-                // but doesn't receive a commit in time, it stops coordinating CDC-enabled writes until it
-                // receives a commit or abort. This solution does not have a safety problem like the one
-                // above, but it has an availability problem when nodes get disconnected from group 0 majority
-                // in the middle of a CDC generation switch (when they are prepared to switch but not
-                // committed) - they won't coordinate CDC-enabled writes until they reconnect to the
-                // majority and commit.
-                topology_mutation_builder builder(guard.write_timestamp());
-                builder.set_current_cdc_generation_id(cdc_gen_id)
-                       .add_unpublished_cdc_generation(cdc_gen_id);
-                if (_topo_sm._topology.global_request == global_topology_request::new_cdc_generation) {
-                    builder.del_global_topology_request();
-                    builder.del_transition_state();
-                } else {
-                    builder.set_transition_state(topology::transition_state::write_both_read_old);
-                    builder.set_session(session_id(guard.new_group0_state_id()));
-                    builder.set_version(_topo_sm._topology.version + 1);
-                }
-                auto str = ::format("committed new CDC generation, ID: {}", cdc_gen_id);
-                co_await update_topology_state(std::move(guard), {builder.build()}, std::move(str));
-            }
-                break;
-            case topology::transition_state::tablet_draining:
-                try {
-                    co_await handle_tablet_migration(std::move(guard), true);
-                } catch (term_changed_error&) {
-                    throw;
-                } catch (group0_concurrent_modification&) {
-                    throw;
-                } catch (...) {
-                    rtlogger.error("tablets draining failed with {}. Aborting the topology operation", std::current_exception());
-                    _rollback = fmt::format("Failed to drain tablets: {}", std::current_exception());
-                }
-                break;
-            case topology::transition_state::write_both_read_old: {
-                auto node = get_node_to_work_on(std::move(guard));
-
-                // make sure all nodes know about new topology (we require all nodes to be alive for topo change for now)
-                try {
-                    node = retake_node(co_await global_token_metadata_barrier(std::move(node.guard), get_excluded_nodes(node)), node.id);
-                } catch (term_changed_error&) {
-                    throw;
-                } catch (group0_concurrent_modification&) {
-                    throw;
-                } catch (...) {
-                    rtlogger.error("transition_state::write_both_read_old, "
-                                    "global_token_metadata_barrier failed, error {}",
-                                    std::current_exception());
-                    _rollback = fmt::format("global_token_metadata_barrier failed in write_both_read_old state {}", std::current_exception());
-                    break;
-                }
-
-                if (_group0.is_member(node.id, true)) {
-                    // If we remove a node, we make it a non-voter early to improve availability in some situations.
-                    // There is no downside to it because the removed node is already considered dead by us.
-                    //
-                    // FIXME: removenode may be aborted and the already dead node can be resurrected. We should consider
-                    // restoring its voter state on the recovery path.
-                    if (node.rs->state == node_state::removing) {
-                        co_await _group0.make_nonvoter(node.id);
-                    }
-
-                    // If we decommission a node when the number of nodes is even, we make it a non-voter early.
-                    // All majorities containing this node will remain majorities when we make this node a non-voter
-                    // and remove it from the set because the required size of a majority decreases.
-                    //
-                    // FIXME: when a node restarts and notices it's a non-voter, it will become a voter again. If the
-                    // node restarts during a decommission, and we want the decommission to continue (e.g. because it's
-                    // at a finishing non-abortable step), we must ensure that the node doesn't become a voter.
-                    if (node.rs->state == node_state::decommissioning
-                            && raft::configuration::voter_count(_group0.group0_server().get_configuration().current) % 2 == 0) {
-                        if (node.id == _raft.id()) {
-                            rtlogger.info("coordinator is decommissioning and becomes a non-voter; "
-                                         "giving up leadership");
-                            co_await step_down_as_nonvoter();
-                        } else {
-                            co_await _group0.make_nonvoter(node.id);
-                        }
-                    }
-                }
-                if (node.rs->state == node_state::replacing) {
-                    // We make a replaced node a non-voter early, just like a removed node.
-                    auto replaced_node_id = parse_replaced_node(node.req_param);
-                    if (_group0.is_member(replaced_node_id, true)) {
-                        co_await _group0.make_nonvoter(replaced_node_id);
-                    }
-                }
-
-                raft_topology_cmd cmd{raft_topology_cmd::command::stream_ranges};
-                try {
-                    if (node.rs->state == node_state::removing) {
-                        // tell all nodes to stream data of the removed node to new range owners
-                        node = co_await exec_global_command(std::move(node), cmd);
-                    } else {
-                        // Tell joining/leaving/replacing node to stream its ranges
-                        node = co_await exec_direct_command(std::move(node), cmd);
-                    }
-                } catch (term_changed_error&) {
-                    throw;
-                } catch (...) {
-                    rtlogger.error("send_raft_topology_cmd(stream_ranges) failed with exception"
-                                    " (node state is {}): {}", node.rs->state, std::current_exception());
-                    _rollback = fmt::format("Failed stream ranges: {}", std::current_exception());
-                    break;
-                }
-                // Streaming completed. We can now move tokens state to topology::transition_state::write_both_read_new
-                topology_mutation_builder builder(node.guard.write_timestamp());
-                builder
-                    .set_transition_state(topology::transition_state::write_both_read_new)
-                    .del_session()
-                    .set_version(_topo_sm._topology.version + 1);
-                auto str = ::format("{}: streaming completed for node {}", node.rs->state, node.id);
-                co_await update_topology_state(take_guard(std::move(node)), {builder.build()}, std::move(str));
-            }
-                break;
-            case topology::transition_state::write_both_read_new: {
-                auto node = get_node_to_work_on(std::move(guard));
-                bool barrier_failed = false;
-                // In this state writes goes to old and new replicas but reads start to be done from new replicas
-                // Before we stop writing to old replicas we need to wait for all previous reads to complete
-                try {
-                    node = retake_node(co_await global_token_metadata_barrier(std::move(node.guard), get_excluded_nodes(node)), node.id);
-                } catch (term_changed_error&) {
-                    throw;
-                } catch (group0_concurrent_modification&) {
-                    throw;
-                } catch (...) {
-                    rtlogger.error("transition_state::write_both_read_new, "
-                                    "global_token_metadata_barrier failed, error {}",
-                                    std::current_exception());
-                    barrier_failed = true;
-                }
-                if (barrier_failed) {
-                    // If barrier above failed it means there may be unfenced reads from old replicas.
-                    // Lets wait for the ring delay for those writes to complete or fence to propagate
-                    // before continuing.
-                    // FIXME: nodes that cannot be reached need to be isolated either automatically or
-                    // by an administrator
-                    co_await sleep_abortable(_ring_delay, _as);
-                    node = retake_node(co_await start_operation(), node.id);
-                }
-                topology_request_tracking_mutation_builder rtbuilder(node.rs->request_id);
-                rtbuilder.done();
-                switch(node.rs->state) {
-                case node_state::bootstrapping: {
-                    std::vector<canonical_mutation> muts;
-                    // Since after bootstrapping a new node some nodes lost some ranges they need to cleanup
-                    muts = mark_nodes_as_cleanup_needed(node, false);
-                    topology_mutation_builder builder(node.guard.write_timestamp());
-                    builder.del_transition_state()
-                           .with_node(node.id)
-                           .set("node_state", node_state::normal);
-                    muts.emplace_back(builder.build());
-                    muts.emplace_back(rtbuilder.build());
-                    co_await update_topology_state(take_guard(std::move(node)), std::move(muts),
-                                                   "bootstrap: read fence completed");
-                    }
-                    break;
-                case node_state::removing:
-                    co_await remove_from_group0(node.id);
-                    [[fallthrough]];
-                case node_state::decommissioning: {
-                    topology_mutation_builder builder(node.guard.write_timestamp());
-                    auto next_state = node.rs->state == node_state::decommissioning
-                                        ? node_state::left_token_ring : node_state::left;
-                    builder.del_transition_state()
-                           .set_version(_topo_sm._topology.version + 1)
-                           .with_node(node.id)
-                           .del("tokens")
-                           .set("node_state", next_state);
-                    auto str = ::format("{}: read fence completed", node.rs->state);
-                    std::vector<canonical_mutation> muts;
-                    muts.reserve(2);
-                    muts.push_back(builder.build());
-                    if (next_state == node_state::left) {
-                        muts.push_back(rtbuilder.build());
-                    }
-                    co_await update_topology_state(take_guard(std::move(node)), std::move(muts), std::move(str));
-                }
-                    break;
-                case node_state::replacing: {
-                    auto replaced_node_id = parse_replaced_node(node.req_param);
-                    co_await remove_from_group0(replaced_node_id);
-
-                    topology_mutation_builder builder1(node.guard.write_timestamp());
-                    // Move new node to 'normal'
-                    builder1.del_transition_state()
-                            .set_version(_topo_sm._topology.version + 1)
-                            .with_node(node.id)
-                            .set("node_state", node_state::normal);
-
-                    // Move old node to 'left'
-                    topology_mutation_builder builder2(node.guard.write_timestamp());
-                    builder2.with_node(replaced_node_id)
-                            .del("tokens")
-                            .set("node_state", node_state::left);
-                    co_await update_topology_state(take_guard(std::move(node)), {builder1.build(), builder2.build(), rtbuilder.build()},
-                                                  "replace: read fence completed");
-                    }
-                    break;
-                default:
-                    on_fatal_internal_error(rtlogger, ::format(
-                            "Ring state on node {} is write_both_read_new while the node is in state {}",
-                            node.id, node.rs->state));
-                }
-                // Reads are fenced. We can now remove topology::transition_state and move node state to normal
-            }
-                break;
-            case topology::transition_state::tablet_migration:
-                co_await handle_tablet_migration(std::move(guard), false);
-                break;
-        }
-        co_return true;
-    };
-
-    // Called when there is no ongoing topology transition.
-    // Used to start new topology transitions using node requests or perform node operations
-    // that don't change the topology (like rebuild).
-    future<> handle_node_transition(node_to_work_on&& node) {
-        rtlogger.info("coordinator fiber found a node to work on id={} state={}", node.id, node.rs->state);
-
-        switch (node.rs->state) {
-            case node_state::none: {
-                if (_topo_sm._topology.normal_nodes.empty()) {
-                    rtlogger.info("skipping join node handshake for the first node in the cluster");
-                } else {
-                    auto validation_result = validate_joining_node(node);
-
-                    // When the validation succeeded, it's important that all nodes in the
-                    // cluster are aware of the IP address of the new node before we proceed to
-                    // the topology::transition_state::join_group0 state, since in this state
-                    // node IPs are already used to populate pending nodes in erm.
-                    // This applies both to new and replacing nodes.
-                    // If the wait_for_ip is unsuccessful, we should inform the new
-                    // node about this failure.
-                    // If the validation doesn't pass, we only need to call wait_for_ip on the current node,
-                    // so that we can communicate the failure of the join request directly to
-                    // the joining node.
-
-                    {
-                        std::exception_ptr wait_for_ip_error;
-                        try {
-                            if (holds_alternative<join_node_response_params::rejected>(validation_result)) {
-                                release_guard(std::move(node.guard));
-                                co_await wait_for_ip(node.id, _address_map, _as);
-                                node.guard = co_await start_operation();
-                            } else {
-                                auto exclude_nodes = get_excluded_nodes(node);
-                                exclude_nodes.insert(node.id);
-                                node.guard = co_await exec_global_command(std::move(node.guard),
-                                    raft_topology_cmd::command::wait_for_ip,
-                                    exclude_nodes);
-                            }
-                        } catch (term_changed_error&) {
-                            throw;
-                        } catch(...) {
-                            wait_for_ip_error = std::current_exception();
-                            rtlogger.warn("raft_topology_cmd::command::wait_for_ip failed, error {}",
-                                wait_for_ip_error);
-                        }
-                        if (wait_for_ip_error) {
-                            node.guard = co_await start_operation();
-                        }
-                        node = retake_node(std::move(node.guard), node.id);
-
-                        if (wait_for_ip_error && holds_alternative<join_node_response_params::accepted>(validation_result)) {
-                            validation_result = join_node_response_params::rejected {
-                                .reason = ::format("wait_for_ip failed, error {}", wait_for_ip_error)
-                            };
-                        }
-                    }
-
-                    if (auto* reject = std::get_if<join_node_response_params::rejected>(&validation_result)) {
-                        // Transition to left
-                        topology_mutation_builder builder(node.guard.write_timestamp());
-                        topology_request_tracking_mutation_builder rtbuilder(node.rs->request_id);
-                        builder.with_node(node.id)
-                               .del("topology_request")
-                               .set("node_state", node_state::left);
-                        rtbuilder.done("Join is rejected during validation");
-                        auto reason = ::format("bootstrap: node rejected");
-
-                        co_await update_topology_state(std::move(node.guard), {builder.build(), rtbuilder.build()}, reason);
-
-                        rtlogger.info("rejected node moved to left state {}", node.id);
-
-                        try {
-                            co_await respond_to_joining_node(node.id, join_node_response_params{
-                                .response = std::move(validation_result),
-                            });
-                        } catch (const std::runtime_error& e) {
-                            rtlogger.warn("attempt to send rejection response to {} failed. "
-                                         "The node may hang. It's safe to shut it down manually now. Error: {}",
-                                         node.id, e.what());
-                        }
-
-                        break;
-                    }
-                }
-            }
-            [[fallthrough]];
-            case node_state::normal: {
-                // if the state is none there have to be either 'join' or 'replace' request
-                // if the state is normal there have to be either 'leave', 'remove' or 'rebuild' request
-                topology_mutation_builder builder(node.guard.write_timestamp());
-                topology_request_tracking_mutation_builder rtbuilder(node.rs->request_id);
-                rtbuilder.set("start_time", db_clock::now());
-                switch (node.request.value()) {
-                    case topology_request::join: {
-                        assert(!node.rs->ring);
-                        // Write chosen tokens through raft.
-                        builder.set_transition_state(topology::transition_state::join_group0)
-                               .with_node(node.id)
-                               .set("node_state", node_state::bootstrapping)
-                               .del("topology_request");
-                        auto reason = ::format("bootstrap: accept node");
-                        co_await update_topology_state(std::move(node.guard), {builder.build(), rtbuilder.build()}, reason);
-                        break;
-                        }
-                    case topology_request::leave:
-                        assert(node.rs->ring);
-                        // start decommission and put tokens of decommissioning nodes into write_both_read_old state
-                        // meaning that reads will go to the replica being decommissioned
-                        // but writes will go to new owner as well
-                        builder.set_transition_state(topology::transition_state::tablet_draining)
-                               .set_version(_topo_sm._topology.version + 1)
-                               .with_node(node.id)
-                               .set("node_state", node_state::decommissioning)
-                               .del("topology_request");
-                        co_await update_topology_state(take_guard(std::move(node)), {builder.build(), rtbuilder.build()},
-                                                       "start decommission");
-                        break;
-                    case topology_request::remove: {
-                        assert(node.rs->ring);
-
-                        auto ip = id2ip(locator::host_id(node.id.uuid()));
-                        if (_gossiper.is_alive(ip)) {
-                            builder.with_node(node.id)
-                                   .del("topology_request");
-                            rtbuilder.done("the node is alive");
-                            co_await update_topology_state(take_guard(std::move(node)), {builder.build(), rtbuilder.build()},
-                                                           "reject removenode");
-                            rtlogger.warn("rejected removenode operation for node {} "
-                                         "because it is alive", node.id);
-                            break;
-                        }
-
-                        builder.set_transition_state(topology::transition_state::tablet_draining)
-                               .set_version(_topo_sm._topology.version + 1)
-                               .with_node(node.id)
-                               .set("node_state", node_state::removing)
-                               .del("topology_request");
-                        co_await update_topology_state(take_guard(std::move(node)), {builder.build(), rtbuilder.build()},
-                                                       "start removenode");
-                        break;
-                        }
-                    case topology_request::replace: {
-                        assert(!node.rs->ring);
-                        builder.set_transition_state(topology::transition_state::join_group0)
-                               .with_node(node.id)
-                               .set("node_state", node_state::replacing)
-                               .del("topology_request");
-                        co_await update_topology_state(take_guard(std::move(node)), {builder.build(), rtbuilder.build()},
-                                                       "replace: accept node");
-                        break;
-                        }
-                    case topology_request::rebuild: {
-                        topology_mutation_builder builder(node.guard.write_timestamp());
-                        builder.with_node(node.id)
-                               .set("node_state", node_state::rebuilding)
-                               .del("topology_request");
-                        co_await update_topology_state(take_guard(std::move(node)), {builder.build(), rtbuilder.build()},
-                                                       "start rebuilding");
-                        break;
-                    }
-                }
-                break;
-            }
-            case node_state::rebuilding: {
-                node = co_await exec_direct_command(
-                        std::move(node), raft_topology_cmd::command::stream_ranges);
-                topology_mutation_builder builder(node.guard.write_timestamp());
-                builder.del_session();
-                topology_request_tracking_mutation_builder rtbuilder(node.rs->request_id);
-                builder.with_node(node.id)
-                       .set("node_state", node_state::normal)
-                       .del("rebuild_option");
-                rtbuilder.done();
-                co_await update_topology_state(take_guard(std::move(node)), {builder.build(), rtbuilder.build()}, "rebuilding completed");
-            }
-                break;
-            case node_state::left_token_ring: {
-                if (node.id == _raft.id()) {
-                    // Someone else needs to coordinate the rest of the decommission process,
-                    // because the decommissioning node is going to shut down in the middle of this state.
-                    rtlogger.info("coordinator is decommissioning; giving up leadership");
-                    co_await step_down_as_nonvoter();
-
-                    // Note: if we restart after this point and become a voter
-                    // and then a coordinator again, it's fine - we'll just repeat this step.
-                    // (If we're in `left` state when we try to restart we won't
-                    // be able to become a voter - we'll be banned from the cluster.)
-                }
-
-                bool barrier_failed = false;
-                // Wait until other nodes observe the new token ring and stop sending writes to this node.
-                try {
-                    node = retake_node(co_await global_token_metadata_barrier(std::move(node.guard), get_excluded_nodes(node)), node.id);
-                } catch (term_changed_error&) {
-                    throw;
-                } catch (group0_concurrent_modification&) {
-                    throw;
-                } catch (...) {
-                    rtlogger.error("node_state::left_token_ring (node: {}), "
-                                    "global_token_metadata_barrier failed, error {}",
-                                    node.id, std::current_exception());
-                    barrier_failed = true;
-                }
-
-                if (barrier_failed) {
-                    // If barrier above failed it means there may be unfinished writes to a decommissioned node.
-                    // Lets wait for the ring delay for those writes to complete and new topology to propagate
-                    // before continuing.
-                    co_await sleep_abortable(_ring_delay, _as);
-                    node = retake_node(co_await start_operation(), node.id);
-                }
-
-                topology_request_tracking_mutation_builder rtbuilder(node.rs->request_id);
-
-                rtbuilder.done();
-
-                co_await update_topology_state(take_guard(std::move(node)), {rtbuilder.build()}, "report request completion in left_token_ring sate");
-
-                // Tell the node to shut down.
-                // This is done to improve user experience when there are no failures.
-                // In the next state (`node_state::left`), the node will be banned by the rest of the cluster,
-                // so there's no guarantee that it would learn about entering that state even if it was still
-                // a member of group0, hence we use a separate direct RPC in this state to shut it down.
-                //
-                // There is the possibility that the node will never get the message
-                // and decommission will hang on that node.
-                // This is fine for the rest of the cluster - we will still remove, ban the node and continue.
-                auto node_id = node.id;
-                bool shutdown_failed = false;
-                try {
-                    node = co_await exec_direct_command(std::move(node), raft_topology_cmd::command::barrier);
-                } catch (...) {
-                    rtlogger.warn("failed to tell node {} to shut down - it may hang."
-                                 " It's safe to shut it down manually now. (Exception: {})",
-                                 node.id, std::current_exception());
-                    shutdown_failed = true;
-                }
-                if (shutdown_failed) {
-                    node = retake_node(co_await start_operation(), node_id);
-                }
-
-                // Remove the node from group0 here - in general, it won't be able to leave on its own
-                // because we'll ban it as soon as we tell it to shut down.
-                co_await remove_from_group0(node.id);
-
-                topology_mutation_builder builder(node.guard.write_timestamp());
-                builder.with_node(node.id)
-                       .set("node_state", node_state::left);
-                auto str = ::format("finished decommissioning node {}", node.id);
-                co_await update_topology_state(take_guard(std::move(node)), {builder.build()}, std::move(str));
-            }
-                break;
-            case node_state::rollback_to_normal: {
-                // The barrier waits for all double writes started during the operation to complete. It allowed to fail
-                // since we will fence the requests later.
-                bool barrier_failed = false;
-                try {
-                    node.guard = co_await exec_global_command(std::move(node.guard),raft_topology_cmd::command::barrier_and_drain, get_excluded_nodes(node), drop_guard_and_retake::yes);
-                } catch (term_changed_error&) {
-                    throw;
-                } catch(...) {
-                    rtlogger.warn("failed to run barrier_and_drain during rollback {}", std::current_exception());
-                    barrier_failed = true;
-                }
-
-                if (barrier_failed) {
-                    node.guard =co_await start_operation();
-                }
-
-                node = retake_node(std::move(node.guard), node.id);
-
-                topology_mutation_builder builder(node.guard.write_timestamp());
-                topology_request_tracking_mutation_builder rtbuilder(node.rs->request_id);
-                builder.set_fence_version(_topo_sm._topology.version) // fence requests in case the drain above failed
-                       .set_transition_state(topology::transition_state::tablet_migration) // in case tablet drain failed we need to complete tablet transitions
-                       .with_node(node.id)
-                       .set("node_state", node_state::normal);
-                rtbuilder.done();
-
-                auto str = fmt::format("complete rollback of {} to state normal", node.id);
-
-                rtlogger.info("{}", str);
-                co_await update_topology_state(std::move(node.guard), {builder.build(), rtbuilder.build()}, str);
-            }
-                break;
-            case node_state::bootstrapping:
-            case node_state::decommissioning:
-            case node_state::removing:
-            case node_state::replacing:
-                // Should not get here
-                on_fatal_internal_error(rtlogger, ::format(
-                    "Found node {} in state {} but there is no ongoing topology transition",
-                    node.id, node.rs->state));
-            case node_state::left:
-                // Should not get here
-                on_fatal_internal_error(rtlogger, ::format(
-                        "Topology coordinator is called for node {} in state 'left'", node.id));
-                break;
-        }
-    };
-
-    std::variant<join_node_response_params::accepted, join_node_response_params::rejected>
-    validate_joining_node(const node_to_work_on& node) {
-        if (*node.request == topology_request::replace) {
-            auto replaced_id = std::get<replace_param>(node.req_param.value()).replaced_id;
-            if (!_topo_sm._topology.normal_nodes.contains(replaced_id)) {
-                return join_node_response_params::rejected {
-                    .reason = ::format("Cannot replace node {} because it is not in the 'normal' state", replaced_id),
-                };
-            }
-
-            auto replaced_ip = id2ip(locator::host_id(replaced_id.uuid()));
-            if (_gossiper.is_alive(replaced_ip)) {
-                return join_node_response_params::rejected {
-                    .reason = ::format("Cannot replace node {} because it is considered alive", replaced_id),
-                };
-            }
-        }
-
-        std::vector<sstring> unsupported_features;
-        const auto& supported_features = node.rs->supported_features;
-        std::ranges::set_difference(node.topology->enabled_features, supported_features, std::back_inserter(unsupported_features));
-        if (!unsupported_features.empty()) {
-            rtlogger.warn("node {} does not understand some features: {}", node.id, unsupported_features);
-            return join_node_response_params::rejected{
-                .reason = format("Feature check failed. The node does not support some features that are enabled by the cluster: {}",
-                        unsupported_features),
-            };
->>>>>>> 06c42681
-        }
-        auto permit = co_await _gossiper.lock_endpoint(ep, gms::null_permit_id);
-        // Add the endpoint if it doesn't exist yet in gossip
-        // since it is not loaded in join_cluster in the
-        // _raft_topology_change_enabled case.
-        if (!_gossiper.get_endpoint_state_ptr(ep)) {
-            co_await _gossiper.add_saved_endpoint(ep, permit.id());
-        }
-    }
-
-    if (auto gen_id = _topology_state_machine._topology.current_cdc_generation_id) {
-        rtlogger.debug("topology_state_load: current CDC generation ID: {}", *gen_id);
-        co_await _cdc_gens.local().handle_cdc_generation(*gen_id);
-    }
 }
 
 future<> storage_service::topology_transition() {
