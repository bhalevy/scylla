/*
 * Licensed to the Apache Software Foundation (ASF) under one
 * or more contributor license agreements.  See the NOTICE file
 * distributed with this work for additional information
 * regarding copyright ownership.  The ASF licenses this file
 * to you under the Apache License, Version 2.0 (the
 * "License"); you may not use this file except in compliance
 * with the License.  You may obtain a copy of the License at
 *
 *     http://www.apache.org/licenses/LICENSE-2.0
 *
 * Unless required by applicable law or agreed to in writing, software
 * distributed under the License is distributed on an "AS IS" BASIS,
 * WITHOUT WARRANTIES OR CONDITIONS OF ANY KIND, either express or implied.
 * See the License for the specific language governing permissions and
 * limitations under the License.
 */

/*
 * Copyright (C) 2015 ScyllaDB
 *
 * Modified by ScyllaDB
 */

/*
 * This file is part of Scylla.
 *
 * See the LICENSE.PROPRIETARY file in the top-level directory for licensing information.
 */

#include "schema_registry.hh"
#include "service/migration_manager.hh"

#include "service/migration_listener.hh"
#include "message/messaging_service.hh"
#include "service/storage_service.hh"
#include "service/migration_task.hh"
#include "utils/runtime.hh"
#include "gms/gossiper.hh"
#include "view_info.hh"
#include "schema_builder.hh"

namespace service {

static logging::logger mlogger("migration_manager");

distributed<service::migration_manager> _the_migration_manager;

using namespace std::chrono_literals;

const std::chrono::milliseconds migration_manager::migration_delay = 60000ms;

migration_manager::migration_manager()
    : _listeners{}
{
}

future<> migration_manager::stop()
{
    uninit_messaging_service();
    return parallel_for_each(_schema_pulls.begin(), _schema_pulls.end(), [] (auto&& e) {
        serialized_action& sp = e.second;
        return sp.join();
    });
}

void migration_manager::init_messaging_service()
{
    auto& ms = netw::get_local_messaging_service();
    ms.register_definitions_update([this] (const rpc::client_info& cinfo, std::vector<frozen_mutation> m) {
        auto src = netw::messaging_service::get_source(cinfo);
        do_with(std::move(m), get_local_shared_storage_proxy(), [src] (const std::vector<frozen_mutation>& mutations, shared_ptr<storage_proxy>& p) {
            return service::get_local_migration_manager().merge_schema_from(src, mutations);
        }).then_wrapped([src] (auto&& f) {
            if (f.failed()) {
                mlogger.error("Failed to update definitions from {}: {}", src, f.get_exception());
            } else {
                mlogger.debug("Applied definitions update from {}.", src);
            }
        });
        return netw::messaging_service::no_wait();
    });
    ms.register_migration_request([this] (const rpc::client_info& cinfo) {
        auto src = netw::messaging_service::get_source(cinfo);
        if (!has_compatible_schema_tables_version(src.addr)) {
            mlogger.debug("Ignoring schema request from incompatible node: {}", src);
            return make_ready_future<std::vector<frozen_mutation>>(std::vector<frozen_mutation>());
        }
        return db::schema_tables::convert_schema_to_mutations(get_storage_proxy()).finally([p = get_local_shared_storage_proxy()] {
            // keep local proxy alive
        });
    });
    ms.register_schema_check([] {
        return make_ready_future<utils::UUID>(service::get_local_storage_service().db().local().get_version());
    });
}

void migration_manager::uninit_messaging_service()
{
    auto& ms = netw::get_local_messaging_service();
    ms.unregister_migration_request();
    ms.unregister_definitions_update();
    ms.unregister_schema_check();
}

void migration_manager::register_listener(migration_listener* listener)
{
    _listeners.emplace_back(listener);
}

void migration_manager::unregister_listener(migration_listener* listener)
{
    _listeners.erase(std::remove(_listeners.begin(), _listeners.end(), listener), _listeners.end());
}

future<> migration_manager::schedule_schema_pull(const gms::inet_address& endpoint, const gms::endpoint_state& state)
{
    const auto* value = state.get_application_state_ptr(gms::application_state::SCHEMA);

    if (endpoint != utils::fb_utilities::get_broadcast_address() && value) {
        return maybe_schedule_schema_pull(utils::UUID{value->value}, endpoint);
    }
    return make_ready_future<>();
}

bool migration_manager::have_schema_agreement() {
    const auto known_endpoints = gms::get_local_gossiper().endpoint_state_map;
    if (known_endpoints.size() == 1) {
        // Us.
        return true;
    }
    auto our_version = get_local_storage_proxy().get_db().local().get_version();
    bool match = false;
    for (auto& x : known_endpoints) {
        auto& endpoint = x.first;
        auto& eps = x.second;
        if (endpoint == utils::fb_utilities::get_broadcast_address() || !eps.is_alive()) {
            continue;
        }
        mlogger.debug("Checking schema state for {}.", endpoint);
        auto* schema = eps.get_application_state_ptr(gms::application_state::SCHEMA);
        if (!schema) {
            mlogger.debug("Schema state not yet available for {}.", endpoint);
            return false;
        }
        utils::UUID remote_version{schema->value};
        if (our_version != remote_version) {
            mlogger.debug("Schema mismatch for {} ({} != {}).", endpoint, our_version, remote_version);
            return false;
        } else {
            match = true;
        }
    }
    return match;
}

/**
 * If versions differ this node sends request with local migration list to the endpoint
 * and expecting to receive a list of migrations to apply locally.
 */
future<> migration_manager::maybe_schedule_schema_pull(const utils::UUID& their_version, const gms::inet_address& endpoint)
{
    auto& proxy = get_local_storage_proxy();
    auto& db = proxy.get_db().local();
    auto& ss = get_storage_service().local();
    if (db.get_version() == their_version || !should_pull_schema_from(endpoint)) {
        mlogger.debug("Not pulling schema because versions match or shouldPullSchemaFrom returned false");
        return make_ready_future<>();
    }

    // Disable pulls during rolling upgrade from 1.7 to 2.0 to avoid
    // schema version inconsistency. See https://github.com/scylladb/scylla/issues/2802.
    if (!ss.cluster_supports_schema_tables_v3()) {
        mlogger.debug("Delaying pull with {} until cluster upgrade is complete", endpoint);
        return ss.cluster_supports_schema_tables_v3().when_enabled().then([this, their_version, endpoint] {
            return maybe_schedule_schema_pull(their_version, endpoint);
        });
    }

    if (db.get_version() == database::empty_version || runtime::get_uptime() < migration_delay) {
        // If we think we may be bootstrapping or have recently started, submit MigrationTask immediately
        mlogger.debug("Submitting migration task for {}", endpoint);
        return submit_migration_task(endpoint);
    } else {
        // Include a delay to make sure we have a chance to apply any changes being
        // pushed out simultaneously. See CASSANDRA-5025
        return sleep(migration_delay).then([this, &proxy, endpoint] {
            // grab the latest version of the schema since it may have changed again since the initial scheduling
            auto& gossiper = gms::get_local_gossiper();
            auto* ep_state = gossiper.get_endpoint_state_for_endpoint_ptr(endpoint);
            if (!ep_state) {
                mlogger.debug("epState vanished for {}, not submitting migration task", endpoint);
                return make_ready_future<>();
            }
            const auto* value = ep_state->get_application_state_ptr(gms::application_state::SCHEMA);
            utils::UUID current_version{value->value};
            auto& db = proxy.get_db().local();
            if (db.get_version() == current_version) {
                mlogger.debug("not submitting migration task for {} because our versions match", endpoint);
                return make_ready_future<>();
            }
            mlogger.debug("submitting migration task for {}", endpoint);
            return submit_migration_task(endpoint);
        });
    }
}

future<> migration_manager::submit_migration_task(const gms::inet_address& endpoint)
{
    return service::migration_task::run_may_throw(get_storage_proxy(), endpoint);
}

future<> migration_manager::do_merge_schema_from(netw::messaging_service::msg_addr id)
{
    auto& ms = netw::get_local_messaging_service();
    mlogger.info("Pulling schema from {}", id);
    return ms.send_migration_request(std::move(id)).then([this, id] (std::vector<frozen_mutation> mutations) {
        return do_with(std::move(mutations), [this, id] (auto&& mutations) {
            return this->merge_schema_from(id, mutations);
        });
    }).then([id] {
        mlogger.info("Schema merge with {} completed", id);
    });
}

future<> migration_manager::merge_schema_from(netw::messaging_service::msg_addr id)
{
    mlogger.info("Requesting schema pull from {}", id);
    auto i = _schema_pulls.find(id);
    if (i == _schema_pulls.end()) {
        // FIXME: Drop entries for removed nodes (or earlier).
        i = _schema_pulls.emplace(std::piecewise_construct,
                std::tuple<netw::messaging_service::msg_addr>(id),
                std::tuple<std::function<future<>()>>([id, this] {
                    return do_merge_schema_from(id);
                })).first;
    }
    return i->second.trigger();
}

future<> migration_manager::merge_schema_from(netw::messaging_service::msg_addr src, const std::vector<frozen_mutation>& mutations)
{
    mlogger.debug("Applying schema mutations from {}", src);
    return map_reduce(mutations, [src](const frozen_mutation& fm) {
        // schema table's schema is not syncable so just use get_schema_definition()
        return get_schema_definition(fm.schema_version(), src).then([&fm](schema_ptr s) {
            s->registry_entry()->mark_synced();
            return fm.unfreeze(std::move(s));
        });
    }, std::vector<mutation>(), [](std::vector<mutation>&& all, mutation&& m) {
        all.emplace_back(std::move(m));
        return std::move(all);
    }).then([](std::vector<mutation> schema) {
        return db::schema_tables::merge_schema(get_storage_proxy(), std::move(schema));
    });
}

bool migration_manager::has_compatible_schema_tables_version(const gms::inet_address& endpoint) {
    auto* version = gms::get_local_gossiper().get_application_state_ptr(endpoint, gms::application_state::SCHEMA_TABLES_VERSION);
    return version && version->value == db::schema_tables::version;
}

bool migration_manager::should_pull_schema_from(const gms::inet_address& endpoint) {
    return has_compatible_schema_tables_version(endpoint)
            && !gms::get_local_gossiper().is_gossip_only_member(endpoint);
}

future<> migration_manager::notify_create_keyspace(const lw_shared_ptr<keyspace_metadata>& ksm) {
    return seastar::async([this, ksm] {
        auto&& name = ksm->name();
        for (auto&& listener : _listeners) {
            try {
                listener->on_create_keyspace(name);
            } catch (...) {
                mlogger.warn("Create keyspace notification failed {}: {}", name, std::current_exception());
            }
        }
    });
}

future<> migration_manager::notify_create_column_family(const schema_ptr& cfm) {
    return seastar::async([this, cfm] {
        auto&& ks_name = cfm->ks_name();
        auto&& cf_name = cfm->cf_name();
        for (auto&& listener : _listeners) {
            try {
                listener->on_create_column_family(ks_name, cf_name);
            } catch (...) {
                mlogger.warn("Create column family notification failed {}.{}: {}", ks_name, cf_name, std::current_exception());
            }
        }
    });
}

future<> migration_manager::notify_create_user_type(const user_type& type) {
    return seastar::async([this, type] {
        auto&& ks_name = type->_keyspace;
        auto&& type_name = type->get_name_as_string();
        for (auto&& listener : _listeners) {
            try {
                listener->on_create_user_type(ks_name, type_name);
            } catch (...) {
                mlogger.warn("Create user type notification failed {}.{}: {}", ks_name, type_name, std::current_exception());
            }
        }
    });
}

future<> migration_manager::notify_create_view(const view_ptr& view) {
    return seastar::async([this, view] {
        auto&& ks_name = view->ks_name();
        auto&& view_name = view->cf_name();
        for (auto&& listener : _listeners) {
            try {
                listener->on_create_view(ks_name, view_name);
            } catch (...) {
                mlogger.warn("Create view notification failed {}.{}: {}", ks_name, view_name, std::current_exception());
            }
        }
    });
}

#if 0
public void notifyCreateFunction(UDFunction udf)
{
    for (IMigrationListener listener : listeners)
        listener.onCreateFunction(udf.name().keyspace, udf.name().name);
}

public void notifyCreateAggregate(UDAggregate udf)
{
    for (IMigrationListener listener : listeners)
        listener.onCreateAggregate(udf.name().keyspace, udf.name().name);
}
#endif

future<> migration_manager::notify_update_keyspace(const lw_shared_ptr<keyspace_metadata>& ksm) {
    return seastar::async([this, ksm] {
        auto&& name = ksm->name();
        for (auto&& listener : _listeners) {
            try {
                listener->on_update_keyspace(name);
            } catch (...) {
                mlogger.warn("Update keyspace notification failed {}: {}", name, std::current_exception());
            }
        }
    });
}

future<> migration_manager::notify_update_column_family(const schema_ptr& cfm, bool columns_changed) {
    return seastar::async([this, cfm, columns_changed] {
        auto&& ks_name = cfm->ks_name();
        auto&& cf_name = cfm->cf_name();
        for (auto&& listener : _listeners) {
            try {
                listener->on_update_column_family(ks_name, cf_name, columns_changed);
            } catch (...) {
                mlogger.warn("Update column family notification failed {}.{}: {}", ks_name, cf_name, std::current_exception());
            }
        }
    });
}

future<> migration_manager::notify_update_user_type(const user_type& type) {
    return seastar::async([this, type] {
        auto&& ks_name = type->_keyspace;
        auto&& type_name = type->get_name_as_string();
        for (auto&& listener : _listeners) {
            try {
                listener->on_update_user_type(ks_name, type_name);
            } catch (...) {
                mlogger.warn("Update user type notification failed {}.{}: {}", ks_name, type_name, std::current_exception());
            }
        }
    });
}

future<> migration_manager::notify_update_view(const view_ptr& view, bool columns_changed) {
    return seastar::async([this, view, columns_changed] {
        auto&& ks_name = view->ks_name();
        auto&& view_name = view->cf_name();
        for (auto&& listener : _listeners) {
            try {
                listener->on_update_view(ks_name, view_name, columns_changed);
            } catch (...) {
                mlogger.warn("Update view notification failed {}.{}: {}", ks_name, view_name, std::current_exception());
            }
        }
    });
}

#if 0
public void notifyUpdateFunction(UDFunction udf)
{
    for (IMigrationListener listener : listeners)
        listener.onUpdateFunction(udf.name().keyspace, udf.name().name);
}

public void notifyUpdateAggregate(UDAggregate udf)
{
    for (IMigrationListener listener : listeners)
        listener.onUpdateAggregate(udf.name().keyspace, udf.name().name);
}
#endif

future<> migration_manager::notify_drop_keyspace(const sstring& ks_name) {
    return seastar::async([this, ks_name] {
        for (auto&& listener : _listeners) {
            try {
                listener->on_drop_keyspace(ks_name);
            } catch (...) {
                mlogger.warn("Drop keyspace notification failed {}: {}", ks_name, std::current_exception());
            }
        }
    });
}

future<> migration_manager::notify_drop_column_family(const schema_ptr& cfm) {
    return seastar::async([this, cfm] {
        auto&& cf_name = cfm->cf_name();
        auto&& ks_name = cfm->ks_name();
        for (auto&& listener : _listeners) {
            try {
                listener->on_drop_column_family(ks_name, cf_name);
            } catch (...) {
                mlogger.warn("Drop column family notification failed {}.{}: {}", ks_name, cf_name, std::current_exception());
            }
        }
    });
}

future<> migration_manager::notify_drop_user_type(const user_type& type) {
    return seastar::async([this, type] {
        auto&& ks_name = type->_keyspace;
        auto&& type_name = type->get_name_as_string();
        for (auto&& listener : _listeners) {
            try {
                listener->on_drop_user_type(ks_name, type_name);
            } catch (...) {
                mlogger.warn("Drop user type notification failed {}.{}: {}", ks_name, type_name, std::current_exception());
            }
        }
    });
}

future<> migration_manager::notify_drop_view(const view_ptr& view) {
    return seastar::async([this, view] {
        auto&& ks_name = view->ks_name();
        auto&& view_name = view->cf_name();
        for (auto&& listener : _listeners) {
            try {
                listener->on_drop_view(ks_name, view_name);
            } catch (...) {
                mlogger.warn("Drop view notification failed {}.{}: {}", ks_name, view_name, std::current_exception());
            }
        }
    });
}

#if 0
public void notifyDropFunction(UDFunction udf)
{
    for (IMigrationListener listener : listeners)
        listener.onDropFunction(udf.name().keyspace, udf.name().name);
}

public void notifyDropAggregate(UDAggregate udf)
{
    for (IMigrationListener listener : listeners)
        listener.onDropAggregate(udf.name().keyspace, udf.name().name);
}
#endif

future<> migration_manager::announce_keyspace_update(lw_shared_ptr<keyspace_metadata> ksm, bool announce_locally) {
    return announce_keyspace_update(ksm, api::new_timestamp(), announce_locally);
}

future<> migration_manager::announce_keyspace_update(lw_shared_ptr<keyspace_metadata> ksm, api::timestamp_type timestamp, bool announce_locally) {
    ksm->validate();
    auto& proxy = get_local_storage_proxy();
    if (!proxy.get_db().local().has_keyspace(ksm->name())) {
        throw exceptions::configuration_exception(sprint("Cannot update non existing keyspace '%s'.", ksm->name()));
    }
    mlogger.info("Update Keyspace: {}", ksm);
    auto mutations = db::schema_tables::make_create_keyspace_mutations(ksm, timestamp);
    return announce(std::move(mutations), announce_locally);
}

future<>migration_manager::announce_new_keyspace(lw_shared_ptr<keyspace_metadata> ksm, bool announce_locally)
{
    return announce_new_keyspace(ksm, api::new_timestamp(), announce_locally);
}

future<> migration_manager::announce_new_keyspace(lw_shared_ptr<keyspace_metadata> ksm, api::timestamp_type timestamp, bool announce_locally)
{
    ksm->validate();
    auto& proxy = get_local_storage_proxy();
    if (proxy.get_db().local().has_keyspace(ksm->name())) {
        throw exceptions::already_exists_exception{ksm->name()};
    }
    mlogger.info("Create new Keyspace: {}", ksm);
    auto mutations = db::schema_tables::make_create_keyspace_mutations(ksm, timestamp);
    return announce(std::move(mutations), announce_locally);
}

future<> migration_manager::validate(schema_ptr schema) {
    return do_for_each(schema->extensions(), [schema](auto & p) {
        return p.second->validate(*schema);
    });
}

future<> migration_manager::announce_new_column_family(schema_ptr cfm, bool announce_locally) {
#if 0
    cfm.validate();
#endif
    return validate(cfm).then([this, cfm, announce_locally] {
        try {
            auto& db = get_local_storage_proxy().get_db().local();
            auto&& keyspace = db.find_keyspace(cfm->ks_name());
            if (db.has_schema(cfm->ks_name(), cfm->cf_name())) {
                throw exceptions::already_exists_exception(cfm->ks_name(), cfm->cf_name());
            }
            mlogger.info("Create new ColumnFamily: {}", cfm);
            return db::schema_tables::make_create_table_mutations(keyspace.metadata(), cfm, api::new_timestamp())
                .then([announce_locally, this] (auto&& mutations) {
                    return announce(std::move(mutations), announce_locally);
                });
        } catch (const no_such_keyspace& e) {
            throw exceptions::configuration_exception(sprint("Cannot add table '%s' to non existing keyspace '%s'.", cfm->cf_name(), cfm->ks_name()));
        }
<<<<<<< HEAD
    });
=======
        if (db.column_family_exists(cfm->id())) {
            throw exceptions::invalid_request_exception(sprint("Table with ID %s already exists: %s", cfm->id(), db.find_schema(cfm->id())));
        }

        mlogger.info("Create new ColumnFamily: {}", cfm);
        return db::schema_tables::make_create_table_mutations(keyspace.metadata(), cfm, api::new_timestamp())
            .then([announce_locally, this] (auto&& mutations) {
                return announce(std::move(mutations), announce_locally);
            });
    } catch (const no_such_keyspace& e) {
        throw exceptions::configuration_exception(sprint("Cannot add table '%s' to non existing keyspace '%s'.", cfm->cf_name(), cfm->ks_name()));
    }
>>>>>>> de48966a
}

future<> migration_manager::announce_column_family_update(schema_ptr cfm, bool from_thrift, std::vector<view_ptr>&& view_updates, bool announce_locally) {
    warn(unimplemented::cause::VALIDATION);
#if 0
    cfm.validate();
#endif
    return validate(cfm).then([this, cfm, from_thrift, view_updates, announce_locally] {
        try {
            auto ts = api::new_timestamp();
            auto& db = get_local_storage_proxy().get_db().local();
            auto&& old_schema = db.find_column_family(cfm->ks_name(), cfm->cf_name()).schema(); // FIXME: Should we lookup by id?
    #if 0
            oldCfm.validateCompatility(cfm);
    #endif
            mlogger.info("Update table '{}.{}' From {} To {}", cfm->ks_name(), cfm->cf_name(), *old_schema, *cfm);
            auto&& keyspace = db.find_keyspace(cfm->ks_name()).metadata();
            return db::schema_tables::make_update_table_mutations(keyspace, old_schema, cfm, ts, from_thrift)
                .then([announce_locally, keyspace, ts, view_updates = std::move(view_updates)] (auto&& mutations) {
                    return map_reduce(view_updates,
                        [keyspace = std::move(keyspace), ts] (auto&& view) {
                            auto& old_view = keyspace->cf_meta_data().at(view->cf_name());
                            mlogger.info("Update view '{}.{}' From {} To {}", view->ks_name(), view->cf_name(), *old_view, *view);
                            return db::schema_tables::make_update_view_mutations(keyspace, view_ptr(old_view), std::move(view), ts, false);
                        }, std::move(mutations),
                        [] (auto&& result, auto&& view_mutations) {
                            std::move(view_mutations.begin(), view_mutations.end(), std::back_inserter(result));
                            return std::move(result);
                        })
                    .then([announce_locally] (auto&& mutations) {
                        return announce(std::move(mutations), announce_locally);
                    });
                });
        } catch (const no_such_column_family& e) {
            throw exceptions::configuration_exception(sprint("Cannot update non existing table '%s' in keyspace '%s'.",
                                                             cfm->cf_name(), cfm->ks_name()));
        }
    });
}

static future<> do_announce_new_type(user_type new_type, bool announce_locally) {
    auto& db = get_local_storage_proxy().get_db().local();
    auto&& keyspace = db.find_keyspace(new_type->_keyspace);
    return db::schema_tables::make_create_type_mutations(keyspace.metadata(), new_type, api::new_timestamp())
        .then([announce_locally] (auto&& mutations) {
            return migration_manager::announce(std::move(mutations), announce_locally);
        });
}

future<> migration_manager::announce_new_type(user_type new_type, bool announce_locally) {
    mlogger.info("Create new User Type: {}", new_type->get_name_as_string());
    return do_announce_new_type(new_type, announce_locally);
}

future<> migration_manager::announce_type_update(user_type updated_type, bool announce_locally) {
    mlogger.info("Update User Type: {}", updated_type->get_name_as_string());
    return do_announce_new_type(updated_type, announce_locally);
}

#if 0
public static void announceNewFunction(UDFunction udf, boolean announceLocally)
{
    mlogger.info(String.format("Create scalar function '%s'", udf.name()));
    KSMetaData ksm = Schema.instance.getKSMetaData(udf.name().keyspace);
    announce(LegacySchemaTables.makeCreateFunctionMutation(ksm, udf, FBUtilities.timestampMicros()), announceLocally);
}

public static void announceNewAggregate(UDAggregate udf, boolean announceLocally)
{
    mlogger.info(String.format("Create aggregate function '%s'", udf.name()));
    KSMetaData ksm = Schema.instance.getKSMetaData(udf.name().keyspace);
    announce(LegacySchemaTables.makeCreateAggregateMutation(ksm, udf, FBUtilities.timestampMicros()), announceLocally);
}

public static void announceKeyspaceUpdate(KSMetaData ksm) throws ConfigurationException
{
    announceKeyspaceUpdate(ksm, false);
}

public static void announceKeyspaceUpdate(KSMetaData ksm, boolean announceLocally) throws ConfigurationException
{
    ksm.validate();

    KSMetaData oldKsm = Schema.instance.getKSMetaData(ksm.name);
    if (oldKsm == null)
        throw new ConfigurationException(String.format("Cannot update non existing keyspace '%s'.", ksm.name));

    mlogger.info(String.format("Update Keyspace '%s' From %s To %s", ksm.name, oldKsm, ksm));
    announce(LegacySchemaTables.makeCreateKeyspaceMutation(ksm, FBUtilities.timestampMicros()), announceLocally);
}

public static void announceColumnFamilyUpdate(CFMetaData cfm, boolean fromThrift) throws ConfigurationException
{
    announceColumnFamilyUpdate(cfm, fromThrift, false);
}

public static void announceColumnFamilyUpdate(CFMetaData cfm, boolean fromThrift, boolean announceLocally) throws ConfigurationException
{
    cfm.validate();

    CFMetaData oldCfm = Schema.instance.getCFMetaData(cfm.ksName, cfm.cfName);
    if (oldCfm == null)
        throw new ConfigurationException(String.format("Cannot update non existing table '%s' in keyspace '%s'.", cfm.cfName, cfm.ksName));
    KSMetaData ksm = Schema.instance.getKSMetaData(cfm.ksName);

    oldCfm.validateCompatility(cfm);

    mlogger.info(String.format("Update table '%s/%s' From %s To %s", cfm.ksName, cfm.cfName, oldCfm, cfm));
    announce(LegacySchemaTables.makeUpdateTableMutation(ksm, oldCfm, cfm, FBUtilities.timestampMicros(), fromThrift), announceLocally);
}
#endif

future<> migration_manager::announce_keyspace_drop(const sstring& ks_name, bool announce_locally)
{
    auto& db = get_local_storage_proxy().get_db().local();
    if (!db.has_keyspace(ks_name)) {
        throw exceptions::configuration_exception(sprint("Cannot drop non existing keyspace '%s'.", ks_name));
    }
    auto& keyspace = db.find_keyspace(ks_name);
    mlogger.info("Drop Keyspace '{}'", ks_name);
    auto&& mutations = db::schema_tables::make_drop_keyspace_mutations(keyspace.metadata(), api::new_timestamp());
    return announce(std::move(mutations), announce_locally);
}

future<> migration_manager::announce_column_family_drop(const sstring& ks_name,
                                                        const sstring& cf_name,
                                                        bool announce_locally)
{
    try {
        auto& db = get_local_storage_proxy().get_db().local();
        auto& old_cfm = db.find_column_family(ks_name, cf_name);
        auto& schema = old_cfm.schema();
        if (schema->is_view()) {
            throw exceptions::invalid_request_exception("Cannot use DROP TABLE on Materialized View");
        }
        auto&& views = old_cfm.views();
        if (views.size() > schema->all_indices().size()) {
            auto explicit_view_names = views
                                       | boost::adaptors::filtered([&old_cfm](const view_ptr& v) { return !old_cfm.get_index_manager().is_index(v); })
                                       | boost::adaptors::transformed([](const view_ptr& v) { return v->cf_name(); });
            throw exceptions::invalid_request_exception(sprint(
                        "Cannot drop table when materialized views still depend on it (%s.{%s})",
                        ks_name, ::join(", ", explicit_view_names)));
        }
        mlogger.info("Drop table '{}.{}'", schema->ks_name(), schema->cf_name());

        auto maybe_drop_secondary_indexes = make_ready_future<std::vector<mutation>>();
        if (!schema->all_indices().empty()) {
            auto builder = schema_builder(schema).without_indexes();
            maybe_drop_secondary_indexes = db::schema_tables::make_update_table_mutations(db.find_keyspace(ks_name).metadata(), schema, builder.build(), api::new_timestamp(), false);
        }

        return maybe_drop_secondary_indexes.then([announce_locally, ks_name, schema, &db, &old_cfm] (auto&& drop_si_mutations) {
            return db::schema_tables::make_drop_table_mutations(db.find_keyspace(ks_name).metadata(), schema, api::new_timestamp())
                .then([drop_si_mutations = std::move(drop_si_mutations), announce_locally] (auto&& mutations) mutable {
                    mutations.insert(mutations.end(), std::make_move_iterator(drop_si_mutations.begin()), std::make_move_iterator(drop_si_mutations.end()));
                    return announce(std::move(mutations), announce_locally);
                });
        });
    } catch (const no_such_column_family& e) {
        throw exceptions::configuration_exception(sprint("Cannot drop non existing table '%s' in keyspace '%s'.", cf_name, ks_name));
    }

}

future<> migration_manager::announce_type_drop(user_type dropped_type, bool announce_locally)
{
    auto& db = get_local_storage_proxy().get_db().local();
    auto&& keyspace = db.find_keyspace(dropped_type->_keyspace);
    mlogger.info("Drop User Type: {}", dropped_type->get_name_as_string());
    return db::schema_tables::make_drop_type_mutations(keyspace.metadata(), dropped_type, api::new_timestamp())
        .then([announce_locally] (auto&& mutations) {
            return announce(std::move(mutations), announce_locally);
        });
}

future<> migration_manager::announce_new_view(view_ptr view, bool announce_locally)
{
#if 0
    view.metadata.validate();
#endif
    return validate(view).then([this, view, announce_locally] {
        auto& db = get_local_storage_proxy().get_db().local();
        try {
            auto&& keyspace = db.find_keyspace(view->ks_name()).metadata();
            if (keyspace->cf_meta_data().find(view->cf_name()) != keyspace->cf_meta_data().end()) {
                throw exceptions::already_exists_exception(view->ks_name(), view->cf_name());
            }
            mlogger.info("Create new view: {}", view);
            return db::schema_tables::make_create_view_mutations(keyspace, std::move(view), api::new_timestamp())
                .then([announce_locally] (auto&& mutations) {
                    return announce(std::move(mutations), announce_locally);
                });
        } catch (const no_such_keyspace& e) {
            throw exceptions::configuration_exception(sprint("Cannot add view '%s' to non existing keyspace '%s'.", view->cf_name(), view->ks_name()));
        }
    });
}

future<> migration_manager::announce_view_update(view_ptr view, bool announce_locally)
{
#if 0
    view.metadata.validate();
#endif
    return validate(view).then([this, view, announce_locally] {
        auto& db = get_local_storage_proxy().get_db().local();
        try {
            auto&& keyspace = db.find_keyspace(view->ks_name()).metadata();
            auto& old_view = keyspace->cf_meta_data().at(view->cf_name());
            if (!old_view->is_view()) {
                throw exceptions::invalid_request_exception("Cannot use ALTER MATERIALIZED VIEW on Table");
            }
    #if 0
            oldCfm.validateCompatility(cfm);
    #endif
            mlogger.info("Update view '{}.{}' From {} To {}", view->ks_name(), view->cf_name(), *old_view, *view);
            return db::schema_tables::make_update_view_mutations(std::move(keyspace), view_ptr(old_view), std::move(view), api::new_timestamp(), true)
                .then([announce_locally] (auto&& mutations) {
                    return announce(std::move(mutations), announce_locally);
                });
        } catch (const std::out_of_range& e) {
            throw exceptions::configuration_exception(sprint("Cannot update non existing materialized view '%s' in keyspace '%s'.",
                                                             view->cf_name(), view->ks_name()));
        }
    });
}

future<> migration_manager::announce_view_drop(const sstring& ks_name,
                                               const sstring& cf_name,
                                               bool announce_locally)
{
    auto& db = get_local_storage_proxy().get_db().local();
    try {
        auto& view = db.find_column_family(ks_name, cf_name).schema();
        if (!view->is_view()) {
            throw exceptions::invalid_request_exception("Cannot use DROP MATERIALIZED VIEW on Table");
        }
        if (db.find_column_family(view->view_info()->base_id()).get_index_manager().is_index(view_ptr(view))) {
            throw exceptions::invalid_request_exception("Cannot use DROP MATERIALIZED VIEW on Index");
        }
        auto keyspace = db.find_keyspace(ks_name).metadata();
        mlogger.info("Drop view '{}.{}'", view->ks_name(), view->cf_name());
        return db::schema_tables::make_drop_view_mutations(std::move(keyspace), view_ptr(std::move(view)), api::new_timestamp())
            .then([announce_locally] (auto&& mutations) {
                return announce(std::move(mutations), announce_locally);
            });
    } catch (const no_such_column_family& e) {
        throw exceptions::configuration_exception(sprint("Cannot drop non existing materialized view '%s' in keyspace '%s'.",
                                                         cf_name, ks_name));
    }
}

#if 0
public static void announceFunctionDrop(UDFunction udf, boolean announceLocally)
{
    mlogger.info(String.format("Drop scalar function overload '%s' args '%s'", udf.name(), udf.argTypes()));
    KSMetaData ksm = Schema.instance.getKSMetaData(udf.name().keyspace);
    announce(LegacySchemaTables.makeDropFunctionMutation(ksm, udf, FBUtilities.timestampMicros()), announceLocally);
}

public static void announceAggregateDrop(UDAggregate udf, boolean announceLocally)
{
    mlogger.info(String.format("Drop aggregate function overload '%s' args '%s'", udf.name(), udf.argTypes()));
    KSMetaData ksm = Schema.instance.getKSMetaData(udf.name().keyspace);
    announce(LegacySchemaTables.makeDropAggregateMutation(ksm, udf, FBUtilities.timestampMicros()), announceLocally);
}
#endif

/**
 * actively announce a new version to active hosts via rpc
 * @param schema The schema mutation to be applied
 */
future<> migration_manager::announce(mutation schema, bool announce_locally)
{
    std::vector<mutation> mutations;
    mutations.emplace_back(std::move(schema));
    return announce(std::move(mutations), announce_locally);
}

future<> migration_manager::announce(std::vector<mutation> mutations, bool announce_locally)
{
    if (announce_locally) {
        return db::schema_tables::merge_schema(get_storage_proxy(), std::move(mutations), false);
    } else {
        return announce(std::move(mutations));
    }
}

future<> migration_manager::push_schema_mutation(const gms::inet_address& endpoint, const std::vector<mutation>& schema)
{
    netw::messaging_service::msg_addr id{endpoint, 0};
    auto fm = std::vector<frozen_mutation>(schema.begin(), schema.end());
    return netw::get_local_messaging_service().send_definitions_update(id, std::move(fm));
}

// Returns a future on the local application of the schema
future<> migration_manager::announce(std::vector<mutation> schema) {
    auto f = db::schema_tables::merge_schema(get_storage_proxy(), schema);

    return do_with(std::move(schema), [live_members = gms::get_local_gossiper().get_live_members()](auto && schema) {
        return parallel_for_each(live_members.begin(), live_members.end(), [&schema](auto& endpoint) {
            // only push schema to nodes with known and equal versions
            if (endpoint != utils::fb_utilities::get_broadcast_address() &&
                netw::get_local_messaging_service().knows_version(endpoint) &&
                netw::get_local_messaging_service().get_raw_version(endpoint) ==
                netw::messaging_service::current_version) {
                return push_schema_mutation(endpoint, schema);
            } else {
                return make_ready_future<>();
            }
        });
    }).then([f = std::move(f)] () mutable { return std::move(f); });
}

/**
 * Announce my version passively over gossip.
 * Used to notify nodes as they arrive in the cluster.
 *
 * @param version The schema version to announce
 */
future<> migration_manager::passive_announce(utils::UUID version) {
    return gms::get_gossiper().invoke_on(0, [version] (auto&& gossiper) {
        auto& ss = service::get_local_storage_service();
        mlogger.debug("Gossiping my schema version {}", version);
        return gossiper.add_local_application_state(gms::application_state::SCHEMA, ss.value_factory.schema(version));
    });
}

#if 0
/**
 * Clear all locally stored schema information and reset schema to initial state.
 * Called by user (via JMX) who wants to get rid of schema disagreement.
 *
 * @throws IOException if schema tables truncation fails
 */
public static void resetLocalSchema() throws IOException
{
    mlogger.info("Starting local schema reset...");

    mlogger.debug("Truncating schema tables...");

    LegacySchemaTables.truncateSchemaTables();

    mlogger.debug("Clearing local schema keyspace definitions...");

    Schema.instance.clear();

    Set<InetAddress> liveEndpoints = Gossiper.instance.getLiveMembers();
    liveEndpoints.remove(FBUtilities.getBroadcastAddress());

    // force migration if there are nodes around
    for (InetAddress node : liveEndpoints)
    {
        if (shouldPullSchemaFrom(node))
        {
            mlogger.debug("Requesting schema from {}", node);
            FBUtilities.waitOnFuture(submitMigrationTask(node));
            break;
        }
    }

    mlogger.info("Local schema reset is complete.");
}

public static class MigrationsSerializer implements IVersionedSerializer<Collection<Mutation>>
{
    public static MigrationsSerializer instance = new MigrationsSerializer();

    public void serialize(Collection<Mutation> schema, DataOutputPlus out, int version) throws IOException
    {
        out.writeInt(schema.size());
        for (Mutation mutation : schema)
            Mutation.serializer.serialize(mutation, out, version);
    }

    public Collection<Mutation> deserialize(DataInput in, int version) throws IOException
    {
        int count = in.readInt();
        Collection<Mutation> schema = new ArrayList<>(count);

        for (int i = 0; i < count; i++)
            schema.add(Mutation.serializer.deserialize(in, version));

        return schema;
    }

    public long serializedSize(Collection<Mutation> schema, int version)
    {
        int size = TypeSizes.NATIVE.sizeof(schema.size());
        for (Mutation mutation : schema)
            size += Mutation.serializer.serializedSize(mutation, version);
        return size;
    }
}
#endif


// Ensure that given schema version 's' was synced with on current node. See schema::is_synced().
//
// The endpoint is the node from which 's' originated.
//
static future<> maybe_sync(const schema_ptr& s, netw::messaging_service::msg_addr endpoint) {
    if (s->is_synced()) {
        return make_ready_future<>();
    }

    return s->registry_entry()->maybe_sync([s, endpoint] {
        auto merge = [gs = global_schema_ptr(s), endpoint] {
            schema_ptr s = gs.get();
            mlogger.debug("Syncing schema of {}.{} (v={}) with {}", s->ks_name(), s->cf_name(), s->version(), endpoint);
            return get_local_migration_manager().merge_schema_from(endpoint);
        };

        // Serialize schema sync by always doing it on shard 0.
        if (engine().cpu_id() == 0) {
            return merge();
        } else {
            return smp::submit_to(0, [gs = global_schema_ptr(s), endpoint, merge] {
                schema_ptr s = gs.get();
                schema_registry_entry& e = *s->registry_entry();
                return e.maybe_sync(merge);
            });
        }
    });
}

future<schema_ptr> get_schema_definition(table_schema_version v, netw::messaging_service::msg_addr dst) {
    return local_schema_registry().get_or_load(v, [dst] (table_schema_version v) {
        mlogger.debug("Requesting schema {} from {}", v, dst);
        auto& ms = netw::get_local_messaging_service();
        return ms.send_get_schema_version(dst, v);
    });
}

future<schema_ptr> get_schema_for_read(table_schema_version v, netw::messaging_service::msg_addr dst) {
    return get_schema_definition(v, dst);
}

future<schema_ptr> get_schema_for_write(table_schema_version v, netw::messaging_service::msg_addr dst) {
    return get_schema_definition(v, dst).then([dst] (schema_ptr s) {
        return maybe_sync(s, dst).then([s] {
            return s;
        });
    });
}

}<|MERGE_RESOLUTION|>--- conflicted
+++ resolved
@@ -520,6 +520,10 @@
             if (db.has_schema(cfm->ks_name(), cfm->cf_name())) {
                 throw exceptions::already_exists_exception(cfm->ks_name(), cfm->cf_name());
             }
+            if (db.column_family_exists(cfm->id())) {
+                throw exceptions::invalid_request_exception(sprint("Table with ID %s already exists: %s", cfm->id(), db.find_schema(cfm->id())));
+            }
+
             mlogger.info("Create new ColumnFamily: {}", cfm);
             return db::schema_tables::make_create_table_mutations(keyspace.metadata(), cfm, api::new_timestamp())
                 .then([announce_locally, this] (auto&& mutations) {
@@ -528,22 +532,7 @@
         } catch (const no_such_keyspace& e) {
             throw exceptions::configuration_exception(sprint("Cannot add table '%s' to non existing keyspace '%s'.", cfm->cf_name(), cfm->ks_name()));
         }
-<<<<<<< HEAD
-    });
-=======
-        if (db.column_family_exists(cfm->id())) {
-            throw exceptions::invalid_request_exception(sprint("Table with ID %s already exists: %s", cfm->id(), db.find_schema(cfm->id())));
-        }
-
-        mlogger.info("Create new ColumnFamily: {}", cfm);
-        return db::schema_tables::make_create_table_mutations(keyspace.metadata(), cfm, api::new_timestamp())
-            .then([announce_locally, this] (auto&& mutations) {
-                return announce(std::move(mutations), announce_locally);
-            });
-    } catch (const no_such_keyspace& e) {
-        throw exceptions::configuration_exception(sprint("Cannot add table '%s' to non existing keyspace '%s'.", cfm->cf_name(), cfm->ks_name()));
-    }
->>>>>>> de48966a
+    });
 }
 
 future<> migration_manager::announce_column_family_update(schema_ptr cfm, bool from_thrift, std::vector<view_ptr>&& view_updates, bool announce_locally) {
