/*
 * Licensed to the Apache Software Foundation (ASF) under one
 * or more contributor license agreements.  See the NOTICE file
 * distributed with this work for additional information
 * regarding copyright ownership.  The ASF licenses this file
 * to you under the Apache License, Version 2.0 (the
 * "License"); you may not use this file except in compliance
 * with the License.  You may obtain a copy of the License at
 *
 *     http://www.apache.org/licenses/LICENSE-2.0
 *
 * Unless required by applicable law or agreed to in writing, software
 * distributed under the License is distributed on an "AS IS" BASIS,
 * WITHOUT WARRANTIES OR CONDITIONS OF ANY KIND, either express or implied.
 * See the License for the specific language governing permissions and
 * limitations under the License.
 *
 * Modified by ScyllaDB
 * Copyright (C) 2015 ScyllaDB
 *
 */

/*
 * This file is part of Scylla.
 *
 * Scylla is free software: you can redistribute it and/or modify
 * it under the terms of the GNU Affero General Public License as published by
 * the Free Software Foundation, either version 3 of the License, or
 * (at your option) any later version.
 *
 * Scylla is distributed in the hope that it will be useful,
 * but WITHOUT ANY WARRANTY; without even the implied warranty of
 * MERCHANTABILITY or FITNESS FOR A PARTICULAR PURPOSE.  See the
 * GNU General Public License for more details.
 *
 * You should have received a copy of the GNU General Public License
 * along with Scylla.  If not, see <http://www.gnu.org/licenses/>.
 */

#pragma once

#include "auth/service.hh"
#include "gms/i_endpoint_state_change_subscriber.hh"
#include "service/endpoint_lifecycle_subscriber.hh"
#include "locator/token_metadata.hh"
#include "gms/gossiper.hh"
#include "utils/UUID_gen.hh"
#include <seastar/core/distributed.hh>
#include "dht/i_partitioner.hh"
#include "dht/token_range_endpoints.hh"
#include <seastar/core/sleep.hh>
#include "gms/application_state.hh"
#include "db/system_distributed_keyspace.hh"
#include <seastar/core/semaphore.hh>
#include "utils/fb_utilities.hh"
#include "utils/serialized_action.hh"
#include "database_fwd.hh"
#include "streaming/stream_state.hh"
#include "streaming/stream_plan.hh"
#include <seastar/core/distributed.hh>
#include "disk-error-handler.hh"
#include "gms/feature.hh"
#include <seastar/core/metrics_registration.hh>
#include "sstables/version.hh"

namespace cql_transport {
    class cql_server;
}
class thrift_server;

namespace dht {
class boot_strapper;
}

namespace qos {
class service_level_controller;
}

namespace gms {
class feature_service;
class gossiper;
};

namespace service {

class load_broadcaster;
class storage_service;

extern distributed<storage_service> _the_storage_service;
inline distributed<storage_service>& get_storage_service() {
    return _the_storage_service;
}
inline storage_service& get_local_storage_service() {
    return _the_storage_service.local();
}

int get_generation_number();

enum class disk_error { regular, commit };

struct bind_messaging_port_tag {};
using bind_messaging_port = bool_class<bind_messaging_port_tag>;

class feature_enabled_listener : public gms::feature::listener {
    storage_service& _s;
    seastar::semaphore& _sem;
    sstables::sstable_version_types _format;
public:
    feature_enabled_listener(storage_service& s, seastar::semaphore& sem, sstables::sstable_version_types format)
        : _s(s)
        , _sem(sem)
        , _format(format)
    { }
    void on_enabled() override;
};

/**
 * This abstraction contains the token/identifier of this node
 * on the identifier space. This token gets gossiped around.
 * This class will also maintain histograms of the load information
 * of other nodes in the cluster.
 */
class storage_service : public service::migration_listener, public gms::i_endpoint_state_change_subscriber, public seastar::async_sharded_service<storage_service> {
public:
    struct snapshot_details {
        int64_t live;
        int64_t total;
        sstring cf;
        sstring ks;
    };
private:
    using token = dht::token;
    using token_range_endpoints = dht::token_range_endpoints;
    using endpoint_details = dht::endpoint_details;
    using boot_strapper = dht::boot_strapper;
    using token_metadata = locator::token_metadata;
    using application_state = gms::application_state;
    using inet_address = gms::inet_address;
    using versioned_value = gms::versioned_value;
#if 0
    private static final Logger logger = LoggerFactory.getLogger(StorageService.class);

    /* JMX notification serial number counter */
    private final AtomicLong notificationSerialNumber = new AtomicLong();
#endif
    gms::feature_service& _feature_service;
    distributed<database>& _db;
    gms::gossiper& _gossiper;
    sharded<auth::service>& _auth_service;
    sharded<qos::service_level_controller>& _sl_controller;
    int _update_jobs{0};
    // Note that this is obviously only valid for the current shard. Users of
    // this facility should elect a shard to be the coordinator based on any
    // given objective criteria
    //
    // It shouldn't be impossible to actively serialize two callers if the need
    // ever arise.
    bool _loading_new_sstables = false;
    shared_ptr<load_broadcaster> _lb;
    shared_ptr<distributed<cql_transport::cql_server>> _cql_server;
    shared_ptr<distributed<thrift_server>> _thrift_server;
    sstring _operation_in_progress;
    bool _force_remove_completion = false;
    bool _ms_stopped = false;
    bool _stream_manager_stopped = false;
    seastar::metrics::metric_groups _metrics;
    std::set<sstring> _disabled_features;
public:
<<<<<<< HEAD
    storage_service(distributed<database>& db, gms::gossiper& gossiper, sharded<auth::service>&, sharded<db::system_distributed_keyspace>&, sharded<db::view::view_update_generator>&, gms::feature_service& feature_service,
                sharded<qos::service_level_controller>&, /* only for tests */ std::set<sstring> disabled_features = {});
=======
    storage_service(distributed<database>& db, gms::gossiper& gossiper, sharded<auth::service>&, sharded<db::system_distributed_keyspace>&, sharded<db::view::view_update_generator>&, gms::feature_service& feature_service, /* only for tests */ bool for_testing = false, /* only for tests */ std::set<sstring> disabled_features = {});
>>>>>>> 134b59a4
    void isolate_on_error();
    void isolate_on_commit_error();

    // only for tests
    void set_disabled_features(std::set<sstring> = {});

    // Needed by distributed<>
    future<> stop();
    void init_messaging_service();
    void uninit_messaging_service();

private:
    future<> do_update_pending_ranges();
    void register_metrics();

public:
    future<> keyspace_changed(const sstring& ks_name);
    future<> update_pending_ranges();
    void update_pending_ranges_nowait(inet_address endpoint);

    auth::service& get_local_auth_service() {
        return _auth_service.local();
    }

    const locator::token_metadata& get_token_metadata() const {
        return _token_metadata;
    }

    locator::token_metadata& get_token_metadata() {
        return _token_metadata;
    }

    future<> gossip_snitch_info();

    void set_load_broadcaster(shared_ptr<load_broadcaster> lb);
    shared_ptr<load_broadcaster>& get_load_broadcaster();

    distributed<database>& db() {
        return _db;
    }

private:
    bool is_auto_bootstrap();
    inet_address get_broadcast_address() const {
        return utils::fb_utilities::get_broadcast_address();
    }
    /* This abstraction maintains the token/endpoint metadata information */
    token_metadata _token_metadata;
    token_metadata _shadow_token_metadata;
public:
    std::chrono::milliseconds get_ring_delay();
    gms::versioned_value::factory value_factory;
#if 0
    public volatile VersionedValue.VersionedValueFactory valueFactory = new VersionedValue.VersionedValueFactory(getPartitioner());

    private Thread drainOnShutdown = null;

    public static final StorageService instance = new StorageService();

    public static IPartitioner getPartitioner()
    {
        return DatabaseDescriptor.getPartitioner();
    }
#endif
public:
    dht::token_range_vector get_local_ranges(const sstring& keyspace_name) {
        return get_ranges_for_endpoint(keyspace_name, get_broadcast_address());
    }
#if 0
    public Collection<Range<Token>> getPrimaryRanges(String keyspace)
    {
        return getPrimaryRangesForEndpoint(keyspace, FBUtilities.getBroadcastAddress());
    }

    public Collection<Range<Token>> getPrimaryRangesWithinDC(String keyspace)
    {
        return getPrimaryRangeForEndpointWithinDC(keyspace, FBUtilities.getBroadcastAddress());
    }

    private CassandraDaemon daemon;
#endif
private:

    std::unordered_set<inet_address> _replicating_nodes;

    std::optional<inet_address> _removing_node;

    /* Are we starting this node in bootstrap mode? */
    bool _is_bootstrap_mode;

    /* we bootstrap but do NOT join the ring unless told to do so */
    // FIXME: System.getProperty("cassandra.write_survey", "false")
    bool _is_survey_mode = false;

    bool _initialized;

    bool _joined = false;

public:
    enum class mode { STARTING, NORMAL, JOINING, LEAVING, DECOMMISSIONED, MOVING, DRAINING, DRAINED };
private:
    mode _operation_mode = mode::STARTING;
    friend std::ostream& operator<<(std::ostream& os, const mode& mode);
    friend future<> read_sstables_format(distributed<storage_service>&);
    friend class feature_enabled_listener;
#if 0
    /* the probability for tracing any particular request, 0 disables tracing and 1 enables for all */
    private double traceProbability = 0.0;
#endif
    /* Used for tracking drain progress */
public:
    struct drain_progress {
        int32_t total_cfs;
        int32_t remaining_cfs;

        drain_progress& operator+=(const drain_progress& other) {
            total_cfs += other.total_cfs;
            remaining_cfs += other.remaining_cfs;
            return *this;
        }
    };
private:
    drain_progress _drain_progress{};
#if 0

    private static final AtomicInteger nextRepairCommand = new AtomicInteger();
#endif


    std::vector<endpoint_lifecycle_subscriber*> _lifecycle_subscribers;

#if 0
    private static final BackgroundActivityMonitor bgMonitor = new BackgroundActivityMonitor();

    private final ObjectName jmxObjectName;

#endif
private:
    std::unordered_set<token> _bootstrap_tokens;

    gms::feature _range_tombstones_feature;
    gms::feature _large_partitions_feature;
    gms::feature _materialized_views_feature;
    gms::feature _counters_feature;
    gms::feature _indexes_feature;
    gms::feature _digest_multipartition_read_feature;
    gms::feature _correct_counter_order_feature;
    gms::feature _schema_tables_v3;
    gms::feature _correct_non_compound_range_tombstones;
    gms::feature _write_failure_reply_feature;
    gms::feature _xxhash_feature;
    gms::feature _roles_feature;
    gms::feature _la_sstable_feature;
    gms::feature _stream_with_rpc_stream_feature;
    gms::feature _mc_sstable_feature;
    gms::feature _row_level_repair_feature;
    gms::feature _truncation_table;
    gms::feature _correct_static_compact_in_mc;
    gms::feature _unbounded_range_tombstones_feature;

    sstables::sstable_version_types _sstables_format = sstables::sstable_version_types::ka;
    seastar::semaphore _feature_listeners_sem = {1};
    feature_enabled_listener _la_feature_listener;
    feature_enabled_listener _mc_feature_listener;
public:
    sstables::sstable_version_types sstables_format() const { return _sstables_format; }
    void enable_all_features();

    void finish_bootstrapping() {
        _is_bootstrap_mode = false;
    }

    /** This method updates the local token on disk  */
    void set_tokens(std::unordered_set<token> tokens);
    void set_gossip_tokens(const std::unordered_set<dht::token>& local_tokens);
#if 0

    public void registerDaemon(CassandraDaemon daemon)
    {
        this.daemon = daemon;
    }
#endif

    void register_subscriber(endpoint_lifecycle_subscriber* subscriber);

    void unregister_subscriber(endpoint_lifecycle_subscriber* subscriber);

    // should only be called via JMX
    future<> stop_gossiping();

    // should only be called via JMX
    future<> start_gossiping(bind_messaging_port do_bind = bind_messaging_port::yes);

    // should only be called via JMX
    future<bool> is_gossip_running();

    // should only be called via JMX
    future<> start_rpc_server();

    future<> stop_rpc_server();

    future<bool> is_rpc_server_running();

    future<> start_native_transport();

    future<> stop_native_transport();

    future<bool> is_native_transport_running();

private:
    future<> do_stop_rpc_server();
    future<> do_stop_native_transport();
    future<> do_stop_ms();
    future<> do_stop_stream_manager();
#if 0
    public void stopTransports()
    {
        if (isInitialized())
        {
            logger.error("Stopping gossiper");
            stopGossiping();
        }
        if (isRPCServerRunning())
        {
            logger.error("Stopping RPC server");
            stopRPCServer();
        }
        if (isNativeTransportRunning())
        {
            logger.error("Stopping native transport");
            stopNativeTransport();
        }
    }
#endif
private:
    future<> shutdown_client_servers();
#if 0
    public void stopClient()
    {
        Gossiper.instance.unregister(this);
        Gossiper.instance.stop();
        MessagingService.instance().shutdown();
        // give it a second so that task accepted before the MessagingService shutdown gets submitted to the stage (to avoid RejectedExecutionException)
        Uninterruptibles.sleepUninterruptibly(1, TimeUnit.SECONDS);
        StageManager.shutdownNow();
    }
#endif
public:
    future<bool> is_initialized();
#if 0

    public void stopDaemon()
    {
        if (daemon == null)
            throw new IllegalStateException("No configured daemon");
        daemon.deactivate();
    }
#endif
public:
    future<std::unordered_set<token>> prepare_replacement_info(const std::unordered_map<gms::inet_address, sstring>& loaded_peer_features);

    future<> check_for_endpoint_collision(const std::unordered_map<gms::inet_address, sstring>& loaded_peer_features);
#if 0

    // for testing only
    public void unsafeInitialize() throws ConfigurationException
    {
        _initialized = true;
        Gossiper.instance.register(this);
        Gossiper.instance.start((int) (System.currentTimeMillis() / 1000)); // needed for node-ring gathering.
        Gossiper.instance.addLocalApplicationState(ApplicationState.NET_VERSION, valueFactory.networkVersion());
        if (!MessagingService.instance().isListening())
            MessagingService.instance().listen(FBUtilities.getLocalAddress());
    }
#endif
public:
    /*!
     * \brief Init the messaging service part of the service.
     *
     * This is the first part of the initialization, call this method
     * first.
     *
     * After this method is completed, it is ok to start the storage_service
     * API.
     * \see init_server_without_the_messaging_service_part
     */
    future<> init_messaging_service_part();

    /*!
     * \brief complete the server initialization
     *
     * The storage_service initialization is done in two parts.
     *
     * you first call init_messaging_service_part and then
     * you call init_server_without_the_messaging_service_part.
     *
     * It is safe to start the API after init_messaging_service_part
     * completed
     * \see init_messaging_service_part
     */
    future<> init_server_without_the_messaging_service_part(bind_messaging_port do_bind = bind_messaging_port::yes) {
        return init_server(get_ring_delay().count(), do_bind);
    }

    future<> init_server(int delay, bind_messaging_port do_bind = bind_messaging_port::yes);

    future<> drain_on_shutdown();

    future<> stop_transport();

    void flush_column_families();
#if 0
    /**
     * In the event of forceful termination we need to remove the shutdown hook to prevent hanging (OOM for instance)
     */
    public void removeShutdownHook()
    {
        if (drainOnShutdown != null)
            Runtime.getRuntime().removeShutdownHook(drainOnShutdown);
    }
#endif
private:
    bool should_bootstrap();
    void prepare_to_join(std::vector<inet_address> loaded_endpoints, const std::unordered_map<gms::inet_address, sstring>& loaded_peer_features, bind_messaging_port do_bind = bind_messaging_port::yes);
    void join_token_ring(int delay);
    void wait_for_feature_listeners_to_finish();
public:
    future<> join_ring();
    bool is_joined();

    future<> rebuild(sstring source_dc);

#if 0
    public void setStreamThroughputMbPerSec(int value)
    {
        DatabaseDescriptor.setStreamThroughputOutboundMegabitsPerSec(value);
        logger.info("setstreamthroughput: throttle set to {}", value);
    }

    public int getStreamThroughputMbPerSec()
    {
        return DatabaseDescriptor.getStreamThroughputOutboundMegabitsPerSec();
    }

    public int getCompactionThroughputMbPerSec()
    {
        return DatabaseDescriptor.getCompactionThroughputMbPerSec();
    }

    public void setCompactionThroughputMbPerSec(int value)
    {
        DatabaseDescriptor.setCompactionThroughputMbPerSec(value);
    }

    public boolean isIncrementalBackupsEnabled()
    {
        return DatabaseDescriptor.isIncrementalBackupsEnabled();
    }

    public void setIncrementalBackupsEnabled(boolean value)
    {
        DatabaseDescriptor.setIncrementalBackupsEnabled(value);
    }
#endif

private:
    void set_mode(mode m, bool log);
    void set_mode(mode m, sstring msg, bool log);
    void mark_existing_views_as_built();
public:
    void bootstrap(std::unordered_set<token> tokens);

    bool is_bootstrap_mode() {
        return _is_bootstrap_mode;
    }

#if 0

    public TokenMetadata getTokenMetadata()
    {
        return _token_metadata;
    }

    /**
     * Increment about the known Compaction severity of the events in this node
     */
    public void reportSeverity(double incr)
    {
        bgMonitor.incrCompactionSeverity(incr);
    }

    public void reportManualSeverity(double incr)
    {
        bgMonitor.incrManualSeverity(incr);
    }

    public double getSeverity(InetAddress endpoint)
    {
        return bgMonitor.getSeverity(endpoint);
    }

    /**
     * for a keyspace, return the ranges and corresponding listen addresses.
     * @param keyspace
     * @return the endpoint map
     */
    public Map<List<String>, List<String>> getRangeToEndpointMap(String keyspace)
    {
        /* All the ranges for the tokens */
        Map<List<String>, List<String>> map = new HashMap<>();
        for (Map.Entry<Range<Token>,List<InetAddress>> entry : getRangeToAddressMap(keyspace).entrySet())
        {
            map.put(entry.getKey().asList(), stringify(entry.getValue()));
        }
        return map;
    }
#endif
    /**
     * Return the rpc address associated with an endpoint as a string.
     * @param endpoint The endpoint to get rpc address for
     * @return the rpc address
     */
    sstring get_rpc_address(const inet_address& endpoint) const;
#if 0
    /**
     * for a keyspace, return the ranges and corresponding RPC addresses for a given keyspace.
     * @param keyspace
     * @return the endpoint map
     */
    public Map<List<String>, List<String>> getRangeToRpcaddressMap(String keyspace)
    {
        /* All the ranges for the tokens */
        Map<List<String>, List<String>> map = new HashMap<>();
        for (Map.Entry<Range<Token>, List<InetAddress>> entry : getRangeToAddressMap(keyspace).entrySet())
        {
            List<String> rpcaddrs = new ArrayList<>(entry.getValue().size());
            for (InetAddress endpoint: entry.getValue())
            {
                rpcaddrs.add(getRpcaddress(endpoint));
            }
            map.put(entry.getKey().asList(), rpcaddrs);
        }
        return map;
    }

    public Map<List<String>, List<String>> getPendingRangeToEndpointMap(String keyspace)
    {
        // some people just want to get a visual representation of things. Allow null and set it to the first
        // non-system keyspace.
        if (keyspace == null)
            keyspace = Schema.instance.getNonSystemKeyspaces().get(0);

        Map<List<String>, List<String>> map = new HashMap<>();
        for (Map.Entry<Range<Token>, Collection<InetAddress>> entry : _token_metadata.getPendingRanges(keyspace).entrySet())
        {
            List<InetAddress> l = new ArrayList<>(entry.getValue());
            map.put(entry.getKey().asList(), stringify(l));
        }
        return map;
    }
#endif
    std::unordered_map<dht::token_range, std::vector<inet_address>> get_range_to_address_map(const sstring& keyspace) const;

    std::unordered_map<dht::token_range, std::vector<inet_address>> get_range_to_address_map_in_local_dc(
            const sstring& keyspace) const;

    std::vector<token> get_tokens_in_local_dc() const;

    bool is_local_dc(const inet_address& targetHost) const;

    std::unordered_map<dht::token_range, std::vector<inet_address>> get_range_to_address_map(const sstring& keyspace,
            const std::vector<token>& sorted_tokens) const;

    /**
     * The same as {@code describeRing(String)} but converts TokenRange to the String for JMX compatibility
     *
     * @param keyspace The keyspace to fetch information about
     *
     * @return a List of TokenRange(s) converted to String for the given keyspace
     */

    /*
     * describeRingJMX will be implemented in the API
     * It is left here just as a marker that there is no need to implement it
     * here
     */
    //std::vector<sstring> describeRingJMX(const sstring& keyspace) const {

#if 0

    /**
     * The same as {@code describeRing(String)} but considers only the part of the ring formed by nodes in the local DC.
     */
    public List<TokenRange> describeLocalRing(String keyspace) throws InvalidRequestException
    {
        return describeRing(keyspace, true);
    }
#endif
    std::vector<token_range_endpoints> describe_ring(const sstring& keyspace, bool include_only_local_dc = false) const;

    /**
     * Retrieve a map of tokens to endpoints, including the bootstrapping ones.
     *
     * @return a map of tokens to endpoints in ascending order
     */
    std::map<token, inet_address> get_token_to_endpoint_map();

#if 0

    public String getLocalHostId()
    {
        return getTokenMetadata().getHostId(FBUtilities.getBroadcastAddress()).toString();
    }

    public Map<String, String> getHostIdMap()
    {
        Map<String, String> mapOut = new HashMap<>();
        for (Map.Entry<InetAddress, UUID> entry : getTokenMetadata().getEndpointToHostIdMapForReading().entrySet())
            mapOut.put(entry.getKey().getHostAddress(), entry.getValue().toString());
        return mapOut;
    }
#endif
    /**
     * Construct the range to endpoint mapping based on the true view
     * of the world.
     * @param ranges
     * @return mapping of ranges to the replicas responsible for them.
    */
    std::unordered_map<dht::token_range, std::vector<inet_address>> construct_range_to_endpoint_map(
            const sstring& keyspace,
            const dht::token_range_vector& ranges) const;
public:
    virtual void on_join(gms::inet_address endpoint, gms::endpoint_state ep_state) override;
    virtual void before_change(gms::inet_address endpoint, gms::endpoint_state current_state, gms::application_state new_state_key, const gms::versioned_value& new_value) override;
    /*
     * Handle the reception of a new particular ApplicationState for a particular endpoint. Note that the value of the
     * ApplicationState has not necessarily "changed" since the last known value, if we already received the same update
     * from somewhere else.
     *
     * onChange only ever sees one ApplicationState piece change at a time (even if many ApplicationState updates were
     * received at the same time), so we perform a kind of state machine here. We are concerned with two events: knowing
     * the token associated with an endpoint, and knowing its operation mode. Nodes can start in either bootstrap or
     * normal mode, and from bootstrap mode can change mode to normal. A node in bootstrap mode needs to have
     * pendingranges set in TokenMetadata; a node in normal mode should instead be part of the token ring.
     *
     * Normal progression of ApplicationState.STATUS values for a node should be like this:
     * STATUS_BOOTSTRAPPING,token
     *   if bootstrapping. stays this way until all files are received.
     * STATUS_NORMAL,token
     *   ready to serve reads and writes.
     * STATUS_LEAVING,token
     *   get ready to leave the cluster as part of a decommission
     * STATUS_LEFT,token
     *   set after decommission is completed.
     *
     * Other STATUS values that may be seen (possibly anywhere in the normal progression):
     * STATUS_MOVING,newtoken
     *   set if node is currently moving to a new token in the ring
     * REMOVING_TOKEN,deadtoken
     *   set if the node is dead and is being removed by its REMOVAL_COORDINATOR
     * REMOVED_TOKEN,deadtoken
     *   set if the node is dead and has been removed by its REMOVAL_COORDINATOR
     *
     * Note: Any time a node state changes from STATUS_NORMAL, it will not be visible to new nodes. So it follows that
     * you should never bootstrap a new node during a removenode, decommission or move.
     */
    virtual void on_change(inet_address endpoint, application_state state, const versioned_value& value) override;
    virtual void on_alive(gms::inet_address endpoint, gms::endpoint_state state) override;
    virtual void on_dead(gms::inet_address endpoint, gms::endpoint_state state) override;
    virtual void on_remove(gms::inet_address endpoint) override;
    virtual void on_restart(gms::inet_address endpoint, gms::endpoint_state state) override;

public:
    // For migration_listener
    virtual void on_create_keyspace(const sstring& ks_name) override { keyspace_changed(ks_name).get(); }
    virtual void on_create_column_family(const sstring& ks_name, const sstring& cf_name) override {}
    virtual void on_create_user_type(const sstring& ks_name, const sstring& type_name) override {}
    virtual void on_create_function(const sstring& ks_name, const sstring& function_name) override {}
    virtual void on_create_aggregate(const sstring& ks_name, const sstring& aggregate_name) override {}
    virtual void on_create_view(const sstring& ks_name, const sstring& view_name) override {}

    virtual void on_update_keyspace(const sstring& ks_name) override { keyspace_changed(ks_name).get(); }
    virtual void on_update_column_family(const sstring& ks_name, const sstring& cf_name, bool) override {}
    virtual void on_update_user_type(const sstring& ks_name, const sstring& type_name) override {}
    virtual void on_update_function(const sstring& ks_name, const sstring& function_name) override {}
    virtual void on_update_aggregate(const sstring& ks_name, const sstring& aggregate_name) override {}
    virtual void on_update_view(const sstring& ks_name, const sstring& view_name, bool columns_changed) override {}

    virtual void on_drop_keyspace(const sstring& ks_name) override { keyspace_changed(ks_name).get(); }
    virtual void on_drop_column_family(const sstring& ks_name, const sstring& cf_name) override {}
    virtual void on_drop_user_type(const sstring& ks_name, const sstring& type_name) override {}
    virtual void on_drop_function(const sstring& ks_name, const sstring& function_name) override {}
    virtual void on_drop_aggregate(const sstring& ks_name, const sstring& aggregate_name) override {}
    virtual void on_drop_view(const sstring& ks_name, const sstring& view_name) override {}
private:
    void update_peer_info(inet_address endpoint);
    void do_update_system_peers_table(gms::inet_address endpoint, const application_state& state, const versioned_value& value);
    sstring get_application_state_value(inet_address endpoint, application_state appstate);
    std::unordered_set<token> get_tokens_for(inet_address endpoint);
    future<> replicate_to_all_cores();
    future<> do_replicate_to_all_cores();
    serialized_action _replicate_action;
    serialized_action _update_pending_ranges_action;
    sharded<db::system_distributed_keyspace>& _sys_dist_ks;
    sharded<db::view::view_update_generator>& _view_update_generator;
private:
    /**
     * Replicates token_metadata contents on shard0 instance to other shards.
     *
     * Should be serialized.
     * Should run on shard 0 only.
     *
     * @return a ready future when replication is complete.
     */
    future<> replicate_tm_only();

    /**
     * Handle node bootstrap
     *
     * @param endpoint bootstrapping node
     */
    void handle_state_bootstrap(inet_address endpoint);

    /**
     * Handle node move to normal state. That is, node is entering token ring and participating
     * in reads.
     *
     * @param endpoint node
     */
    void handle_state_normal(inet_address endpoint);

    /**
     * Handle node preparing to leave the ring
     *
     * @param endpoint node
     */
    void handle_state_leaving(inet_address endpoint);

    /**
     * Handle node leaving the ring. This will happen when a node is decommissioned
     *
     * @param endpoint If reason for leaving is decommission, endpoint is the leaving node.
     * @param pieces STATE_LEFT,token
     */
    void handle_state_left(inet_address endpoint, std::vector<sstring> pieces);

    /**
     * Handle node moving inside the ring.
     *
     * @param endpoint moving endpoint address
     * @param pieces STATE_MOVING, token
     */
    void handle_state_moving(inet_address endpoint, std::vector<sstring> pieces);

    /**
     * Handle notification that a node being actively removed from the ring via 'removenode'
     *
     * @param endpoint node
     * @param pieces either REMOVED_TOKEN (node is gone) or REMOVING_TOKEN (replicas need to be restored)
     */
    void handle_state_removing(inet_address endpoint, std::vector<sstring> pieces);

private:
    void excise(std::unordered_set<token> tokens, inet_address endpoint);
    void excise(std::unordered_set<token> tokens, inet_address endpoint, long expire_time);

    /** unlike excise we just need this endpoint gone without going through any notifications **/
    void remove_endpoint(inet_address endpoint);

    void add_expire_time_if_found(inet_address endpoint, int64_t expire_time);

    int64_t extract_expire_time(const std::vector<sstring>& pieces) {
        return std::stoll(pieces[2]);
    }

    /**
     * Finds living endpoints responsible for the given ranges
     *
     * @param keyspaceName the keyspace ranges belong to
     * @param ranges the ranges to find sources for
     * @return multimap of addresses to ranges the address is responsible for
     */
    std::unordered_multimap<inet_address, dht::token_range> get_new_source_ranges(const sstring& keyspaceName, const dht::token_range_vector& ranges);
public:
    future<> confirm_replication(inet_address node);

private:

    /**
     * Sends a notification to a node indicating we have finished replicating data.
     *
     * @param remote node to send notification to
     */
    future<> send_replication_notification(inet_address remote);

    /**
     * Called when an endpoint is removed from the ring. This function checks
     * whether this node becomes responsible for new ranges as a
     * consequence and streams data if needed.
     *
     * This is rather ineffective, but it does not matter so much
     * since this is called very seldom
     *
     * @param endpoint the node that left
     */
    future<> restore_replica_count(inet_address endpoint, inet_address notify_endpoint);

    // needs to be modified to accept either a keyspace or ARS.
    std::unordered_multimap<dht::token_range, inet_address> get_changed_ranges_for_leaving(sstring keyspace_name, inet_address endpoint);
public:
    /** raw load value */
    double get_load();

    sstring get_load_string();

    future<std::map<sstring, double>> get_load_map();

#if 0
    public final void deliverHints(String host) throws UnknownHostException
    {
        HintedHandOffManager.instance.scheduleHintDelivery(host);
    }
#endif
public:
    future<std::unordered_set<dht::token>> get_local_tokens();

#if 0
    /* These methods belong to the MBean interface */

    public List<String> getTokens()
    {
        return getTokens(FBUtilities.getBroadcastAddress());
    }

    public List<String> getTokens(String endpoint) throws UnknownHostException
    {
        return getTokens(InetAddress.getByName(endpoint));
    }

    private List<String> getTokens(InetAddress endpoint)
    {
        List<String> strTokens = new ArrayList<>();
        for (Token tok : getTokenMetadata().getTokens(endpoint))
            strTokens.add(tok.toString());
        return strTokens;
    }
#endif

    sstring get_release_version();

    sstring get_schema_version();

    future<std::unordered_map<sstring, std::vector<sstring>>> describe_schema_versions();

#if 0
    public List<String> getLeavingNodes()
    {
        return stringify(_token_metadata.getLeavingEndpoints());
    }

    public List<String> getMovingNodes()
    {
        List<String> endpoints = new ArrayList<>();

        for (Pair<Token, InetAddress> node : _token_metadata.getMovingEndpoints())
        {
            endpoints.add(node.right.getHostAddress());
        }

        return endpoints;
    }

    public List<String> getJoiningNodes()
    {
        return stringify(_token_metadata.getBootstrapTokens().valueSet());
    }

    public List<String> getLiveNodes()
    {
        return stringify(Gossiper.instance.getLiveMembers());
    }

    public List<String> getUnreachableNodes()
    {
        return stringify(Gossiper.instance.getUnreachableMembers());
    }

    private List<String> stringify(Iterable<InetAddress> endpoints)
    {
        List<String> stringEndpoints = new ArrayList<>();
        for (InetAddress ep : endpoints)
        {
            stringEndpoints.add(ep.getHostAddress());
        }
        return stringEndpoints;
    }

    public int forceKeyspaceCleanup(String keyspaceName, String... columnFamilies) throws IOException, ExecutionException, InterruptedException
    {
        if (keyspaceName.equals(SystemKeyspace.NAME))
            throw new RuntimeException("Cleanup of the system keyspace is neither necessary nor wise");

        CompactionManager.AllSSTableOpStatus status = CompactionManager.AllSSTableOpStatus.SUCCESSFUL;
        for (ColumnFamilyStore cfStore : getValidColumnFamilies(false, false, keyspaceName, columnFamilies))
        {
            CompactionManager.AllSSTableOpStatus oneStatus = cfStore.forceCleanup();
            if (oneStatus != CompactionManager.AllSSTableOpStatus.SUCCESSFUL)
                status = oneStatus;
        }
        return status.statusCode;
    }

    public int scrub(boolean disableSnapshot, boolean skipCorrupted, String keyspaceName, String... columnFamilies) throws IOException, ExecutionException, InterruptedException
    {
        CompactionManager.AllSSTableOpStatus status = CompactionManager.AllSSTableOpStatus.SUCCESSFUL;
        for (ColumnFamilyStore cfStore : getValidColumnFamilies(false, false, keyspaceName, columnFamilies))
        {
            CompactionManager.AllSSTableOpStatus oneStatus = cfStore.scrub(disableSnapshot, skipCorrupted);
            if (oneStatus != CompactionManager.AllSSTableOpStatus.SUCCESSFUL)
                status = oneStatus;
        }
        return status.statusCode;
    }

    public int upgradeSSTables(String keyspaceName, boolean excludeCurrentVersion, String... columnFamilies) throws IOException, ExecutionException, InterruptedException
    {
        CompactionManager.AllSSTableOpStatus status = CompactionManager.AllSSTableOpStatus.SUCCESSFUL;
        for (ColumnFamilyStore cfStore : getValidColumnFamilies(true, true, keyspaceName, columnFamilies))
        {
            CompactionManager.AllSSTableOpStatus oneStatus = cfStore.sstablesRewrite(excludeCurrentVersion);
            if (oneStatus != CompactionManager.AllSSTableOpStatus.SUCCESSFUL)
                status = oneStatus;
        }
        return status.statusCode;
    }

    public void forceKeyspaceCompaction(String keyspaceName, String... columnFamilies) throws IOException, ExecutionException, InterruptedException
    {
        for (ColumnFamilyStore cfStore : getValidColumnFamilies(true, false, keyspaceName, columnFamilies))
        {
            cfStore.forceMajorCompaction();
        }
    }

#endif
    /**
     * Takes the snapshot for all keyspaces. A snapshot name must be specified.
     *
     * @param tag the tag given to the snapshot; may not be null or empty
     */
    future<> take_snapshot(sstring tag) {
        return take_snapshot(tag, {});
    }

    /**
     * Takes the snapshot for the given keyspaces. A snapshot name must be specified.
     *
     * @param tag the tag given to the snapshot; may not be null or empty
     * @param keyspaceNames the names of the keyspaces to snapshot; empty means "all."
     */
    future<> take_snapshot(sstring tag, std::vector<sstring> keyspace_names);

    /**
     * Takes the snapshot of a specific column family. A snapshot name must be specified.
     *
     * @param keyspaceName the keyspace which holds the specified column family
     * @param columnFamilyName the column family to snapshot
     * @param tag the tag given to the snapshot; may not be null or empty
     */
    future<> take_column_family_snapshot(sstring ks_name, sstring cf_name, sstring tag);
#if 0

    private Keyspace getValidKeyspace(String keyspaceName) throws IOException
    {
        if (!Schema.instance.getKeyspaces().contains(keyspaceName))
        {
            throw new IOException("Keyspace " + keyspaceName + " does not exist");
        }
        return Keyspace.open(keyspaceName);
    }
#endif

    /**
     * Remove the snapshot with the given name from the given keyspaces.
     * If no tag is specified we will remove all snapshots.
     */
    future<> clear_snapshot(sstring tag, std::vector<sstring> keyspace_names);

    future<std::unordered_map<sstring, std::vector<snapshot_details>>> get_snapshot_details();

    future<int64_t> true_snapshots_size();
#if 0

    /**
     * @param allowIndexes Allow index CF names to be passed in
     * @param autoAddIndexes Automatically add secondary indexes if a CF has them
     * @param keyspaceName keyspace
     * @param cfNames CFs
     * @throws java.lang.IllegalArgumentException when given CF name does not exist
     */
    public Iterable<ColumnFamilyStore> getValidColumnFamilies(boolean allowIndexes, boolean autoAddIndexes, String keyspaceName, String... cfNames) throws IOException
    {
        Keyspace keyspace = getValidKeyspace(keyspaceName);
        Set<ColumnFamilyStore> valid = new HashSet<>();

        if (cfNames.length == 0)
        {
            // all stores are interesting
            for (ColumnFamilyStore cfStore : keyspace.getColumnFamilyStores())
            {
                valid.add(cfStore);
                if (autoAddIndexes)
                {
                    for (SecondaryIndex si : cfStore.indexManager.getIndexes())
                    {
                        if (si.getIndexCfs() != null) {
                            logger.info("adding secondary index {} to operation", si.getIndexName());
                            valid.add(si.getIndexCfs());
                        }
                    }

                }
            }
            return valid;
        }
        // filter out interesting stores
        for (String cfName : cfNames)
        {
            //if the CF name is an index, just flush the CF that owns the index
            String baseCfName = cfName;
            String idxName = null;
            if (cfName.contains(".")) // secondary index
            {
                if(!allowIndexes)
                {
                   logger.warn("Operation not allowed on secondary Index table ({})", cfName);
                    continue;
                }

                String[] parts = cfName.split("\\.", 2);
                baseCfName = parts[0];
                idxName = parts[1];
            }

            ColumnFamilyStore cfStore = keyspace.getColumnFamilyStore(baseCfName);
            if (idxName != null)
            {
                Collection< SecondaryIndex > indexes = cfStore.indexManager.getIndexesByNames(new HashSet<>(Arrays.asList(cfName)));
                if (indexes.isEmpty())
                    logger.warn(String.format("Invalid index specified: %s/%s. Proceeding with others.", baseCfName, idxName));
                else
                    valid.add(Iterables.get(indexes, 0).getIndexCfs());
            }
            else
            {
                valid.add(cfStore);
                if(autoAddIndexes)
                {
                    for(SecondaryIndex si : cfStore.indexManager.getIndexes())
                    {
                        if (si.getIndexCfs() != null) {
                            logger.info("adding secondary index {} to operation", si.getIndexName());
                            valid.add(si.getIndexCfs());
                        }
                    }
                }
            }
        }
        return valid;
    }

    /**
     * Flush all memtables for a keyspace and column families.
     * @param keyspaceName
     * @param columnFamilies
     * @throws IOException
     */
    public void forceKeyspaceFlush(String keyspaceName, String... columnFamilies) throws IOException
    {
        for (ColumnFamilyStore cfStore : getValidColumnFamilies(true, false, keyspaceName, columnFamilies))
        {
            logger.debug("Forcing flush on keyspace {}, CF {}", keyspaceName, cfStore.name);
            cfStore.forceBlockingFlush();
        }
    }

    /**
     * Sends JMX notification to subscribers.
     *
     * @param type Message type
     * @param message Message itself
     * @param userObject Arbitrary object to attach to notification
     */
    public void sendNotification(String type, String message, Object userObject)
    {
        Notification jmxNotification = new Notification(type, jmxObjectName, notificationSerialNumber.incrementAndGet(), message);
        jmxNotification.setUserData(userObject);
        sendNotification(jmxNotification);
    }

    public int repairAsync(String keyspace, Map<String, String> repairSpec)
    {
        RepairOption option = RepairOption.parse(repairSpec, getPartitioner());
        // if ranges are not specified
        if (option.getRanges().isEmpty())
        {
            if (option.isPrimaryRange())
            {
                // when repairing only primary range, neither dataCenters nor hosts can be set
                if (option.getDataCenters().isEmpty() && option.getHosts().isEmpty())
                    option.getRanges().addAll(getPrimaryRanges(keyspace));
                    // except dataCenters only contain local DC (i.e. -local)
                else if (option.getDataCenters().size() == 1 && option.getDataCenters().contains(DatabaseDescriptor.getLocalDataCenter()))
                    option.getRanges().addAll(getPrimaryRangesWithinDC(keyspace));
                else
                    throw new IllegalArgumentException("You need to run primary range repair on all nodes in the cluster.");
            }
            else
            {
                option.getRanges().addAll(getLocalRanges(keyspace));
            }
        }
        return forceRepairAsync(keyspace, option);
    }

    @Deprecated
    public int forceRepairAsync(String keyspace,
                                boolean isSequential,
                                Collection<String> dataCenters,
                                Collection<String> hosts,
                                boolean primaryRange,
                                boolean fullRepair,
                                String... columnFamilies)
    {
        return forceRepairAsync(keyspace, isSequential ? RepairParallelism.SEQUENTIAL : RepairParallelism.PARALLEL, dataCenters, hosts, primaryRange, fullRepair, columnFamilies);
    }

    @Deprecated
    public int forceRepairAsync(String keyspace,
                                RepairParallelism parallelismDegree,
                                Collection<String> dataCenters,
                                Collection<String> hosts,
                                boolean primaryRange,
                                boolean fullRepair,
                                String... columnFamilies)
    {
        if (FBUtilities.isWindows() && parallelismDegree != RepairParallelism.PARALLEL)
        {
            logger.warn("Snapshot-based repair is not yet supported on Windows.  Reverting to parallel repair.");
            parallelismDegree = RepairParallelism.PARALLEL;
        }

        RepairOption options = new RepairOption(parallelismDegree, primaryRange, !fullRepair, false, 1, Collections.<Range<Token>>emptyList());
        if (dataCenters != null)
        {
            options.getDataCenters().addAll(dataCenters);
        }
        if (hosts != null)
        {
            options.getHosts().addAll(hosts);
        }
        if (columnFamilies != null)
        {
            for (String columnFamily : columnFamilies)
            {
                options.getColumnFamilies().add(columnFamily);
            }
        }
        return forceRepairAsync(keyspace, options);
    }

    public int forceRepairAsync(String keyspace,
                                boolean isSequential,
                                boolean isLocal,
                                boolean primaryRange,
                                boolean fullRepair,
                                String... columnFamilies)
    {
        Set<String> dataCenters = null;
        if (isLocal)
        {
            dataCenters = Sets.newHashSet(DatabaseDescriptor.getLocalDataCenter());
        }
        return forceRepairAsync(keyspace, isSequential, dataCenters, null, primaryRange, fullRepair, columnFamilies);
    }

    public int forceRepairRangeAsync(String beginToken,
                                     String endToken,
                                     String keyspaceName,
                                     boolean isSequential,
                                     Collection<String> dataCenters,
                                     Collection<String> hosts,
                                     boolean fullRepair,
                                     String... columnFamilies)
    {
        return forceRepairRangeAsync(beginToken, endToken, keyspaceName, isSequential ? RepairParallelism.SEQUENTIAL : RepairParallelism.PARALLEL, dataCenters, hosts, fullRepair, columnFamilies);
    }

    public int forceRepairRangeAsync(String beginToken,
                                     String endToken,
                                     String keyspaceName,
                                     RepairParallelism parallelismDegree,
                                     Collection<String> dataCenters,
                                     Collection<String> hosts,
                                     boolean fullRepair,
                                     String... columnFamilies)
    {
        if (FBUtilities.isWindows() && parallelismDegree != RepairParallelism.PARALLEL)
        {
            logger.warn("Snapshot-based repair is not yet supported on Windows.  Reverting to parallel repair.");
            parallelismDegree = RepairParallelism.PARALLEL;
        }
        Collection<Range<Token>> repairingRange = createRepairRangeFrom(beginToken, endToken);

        RepairOption options = new RepairOption(parallelismDegree, false, !fullRepair, false, 1, repairingRange);
        options.getDataCenters().addAll(dataCenters);
        if (hosts != null)
        {
            options.getHosts().addAll(hosts);
        }
        if (columnFamilies != null)
        {
            for (String columnFamily : columnFamilies)
            {
                options.getColumnFamilies().add(columnFamily);
            }
        }

        logger.info("starting user-requested repair of range {} for keyspace {} and column families {}",
                    repairingRange, keyspaceName, columnFamilies);
        return forceRepairAsync(keyspaceName, options);
    }

    public int forceRepairRangeAsync(String beginToken,
                                     String endToken,
                                     String keyspaceName,
                                     boolean isSequential,
                                     boolean isLocal,
                                     boolean fullRepair,
                                     String... columnFamilies)
    {
        Set<String> dataCenters = null;
        if (isLocal)
        {
            dataCenters = Sets.newHashSet(DatabaseDescriptor.getLocalDataCenter());
        }
        return forceRepairRangeAsync(beginToken, endToken, keyspaceName, isSequential, dataCenters, null, fullRepair, columnFamilies);
    }

    /**
     * Create collection of ranges that match ring layout from given tokens.
     *
     * @param beginToken beginning token of the range
     * @param endToken end token of the range
     * @return collection of ranges that match ring layout in TokenMetadata
     */
    @SuppressWarnings("unchecked")
    @VisibleForTesting
    Collection<Range<Token>> createRepairRangeFrom(String beginToken, String endToken)
    {
        Token parsedBeginToken = getPartitioner().getTokenFactory().fromString(beginToken);
        Token parsedEndToken = getPartitioner().getTokenFactory().fromString(endToken);

        // Break up given range to match ring layout in TokenMetadata
        ArrayList<Range<Token>> repairingRange = new ArrayList<>();

        ArrayList<Token> tokens = new ArrayList<>(_token_metadata.sortedTokens());
        if (!tokens.contains(parsedBeginToken))
        {
            tokens.add(parsedBeginToken);
        }
        if (!tokens.contains(parsedEndToken))
        {
            tokens.add(parsedEndToken);
        }
        // tokens now contain all tokens including our endpoints
        Collections.sort(tokens);

        int start = tokens.indexOf(parsedBeginToken), end = tokens.indexOf(parsedEndToken);
        for (int i = start; i != end; i = (i+1) % tokens.size())
        {
            Range<Token> range = new Range<>(tokens.get(i), tokens.get((i+1) % tokens.size()));
            repairingRange.add(range);
        }

        return repairingRange;
    }

    public int forceRepairAsync(String keyspace, RepairOption options)
    {
        if (options.getRanges().isEmpty() || Keyspace.open(keyspace).getReplicationStrategy().getReplicationFactor() < 2)
            return 0;

        int cmd = nextRepairCommand.incrementAndGet();
        new Thread(createRepairTask(cmd, keyspace, options)).start();
        return cmd;
    }

    private Thread createQueryThread(final int cmd, final UUID sessionId)
    {
        return new Thread(new WrappedRunnable()
        {
            // Query events within a time interval that overlaps the last by one second. Ignore duplicates. Ignore local traces.
            // Wake up upon local trace activity. Query when notified of trace activity with a timeout that doubles every two timeouts.
            public void runMayThrow() throws Exception
            {
                TraceState state = Tracing.instance.get(sessionId);
                if (state == null)
                    throw new Exception("no tracestate");

                String format = "select event_id, source, activity from %s.%s where session_id = ? and event_id > ? and event_id < ?;";
                String query = String.format(format, TraceKeyspace.NAME, TraceKeyspace.EVENTS);
                SelectStatement statement = (SelectStatement) QueryProcessor.parseStatement(query).prepare().statement;

                ByteBuffer sessionIdBytes = ByteBufferUtil.bytes(sessionId);
                InetAddress source = FBUtilities.getBroadcastAddress();

                HashSet<UUID>[] seen = new HashSet[] { new HashSet<UUID>(), new HashSet<UUID>() };
                int si = 0;
                UUID uuid;

                long tlast = System.currentTimeMillis(), tcur;

                TraceState.Status status;
                long minWaitMillis = 125;
                long maxWaitMillis = 1000 * 1024L;
                long timeout = minWaitMillis;
                boolean shouldDouble = false;

                while ((status = state.waitActivity(timeout)) != TraceState.Status.STOPPED)
                {
                    if (status == TraceState.Status.IDLE)
                    {
                        timeout = shouldDouble ? Math.min(timeout * 2, maxWaitMillis) : timeout;
                        shouldDouble = !shouldDouble;
                    }
                    else
                    {
                        timeout = minWaitMillis;
                        shouldDouble = false;
                    }
                    ByteBuffer tminBytes = ByteBufferUtil.bytes(UUIDGen.minTimeUUID(tlast - 1000));
                    ByteBuffer tmaxBytes = ByteBufferUtil.bytes(UUIDGen.maxTimeUUID(tcur = System.currentTimeMillis()));
                    QueryOptions options = QueryOptions.forInternalCalls(ConsistencyLevel.ONE, Lists.newArrayList(sessionIdBytes, tminBytes, tmaxBytes));
                    ResultMessage.Rows rows = statement.execute(QueryState.forInternalCalls(), options);
                    UntypedResultSet result = UntypedResultSet.create(rows.result);

                    for (UntypedResultSet.Row r : result)
                    {
                        if (source.equals(r.getInetAddress("source")))
                            continue;
                        if ((uuid = r.getUUID("event_id")).timestamp() > (tcur - 1000) * 10000)
                            seen[si].add(uuid);
                        if (seen[si == 0 ? 1 : 0].contains(uuid))
                            continue;
                        String message = String.format("%s: %s", r.getInetAddress("source"), r.getString("activity"));
                        sendNotification("repair", message, new int[]{cmd, ActiveRepairService.Status.RUNNING.ordinal()});
                    }
                    tlast = tcur;

                    si = si == 0 ? 1 : 0;
                    seen[si].clear();
                }
            }
        });
    }

    private FutureTask<Object> createRepairTask(final int cmd, final String keyspace, final RepairOption options)
    {
        if (!options.getDataCenters().isEmpty() && options.getDataCenters().contains(DatabaseDescriptor.getLocalDataCenter()))
        {
            throw new IllegalArgumentException("the local data center must be part of the repair");
        }

        return new FutureTask<>(new WrappedRunnable()
        {
            protected void runMayThrow() throws Exception
            {
                final TraceState traceState;

                String[] columnFamilies = options.getColumnFamilies().toArray(new String[options.getColumnFamilies().size()]);
                Iterable<ColumnFamilyStore> validColumnFamilies = getValidColumnFamilies(false, false, keyspace, columnFamilies);

                final long startTime = System.currentTimeMillis();
                String message = String.format("Starting repair command #%d, repairing keyspace %s with %s", cmd, keyspace, options);
                logger.info(message);
                sendNotification("repair", message, new int[]{cmd, ActiveRepairService.Status.STARTED.ordinal()});
                if (options.isTraced())
                {
                    StringBuilder cfsb = new StringBuilder();
                    for (ColumnFamilyStore cfs : validColumnFamilies)
                        cfsb.append(", ").append(cfs.keyspace.getName()).append(".").append(cfs.name);

                    UUID sessionId = Tracing.instance.newSession(Tracing.TraceType.REPAIR);
                    traceState = Tracing.instance.begin("repair", ImmutableMap.of("keyspace", keyspace, "columnFamilies", cfsb.substring(2)));
                    Tracing.traceRepair(message);
                    traceState.enableActivityNotification();
                    traceState.setNotificationHandle(new int[]{ cmd, ActiveRepairService.Status.RUNNING.ordinal() });
                    Thread queryThread = createQueryThread(cmd, sessionId);
                    queryThread.setName("RepairTracePolling");
                    queryThread.start();
                }
                else
                {
                    traceState = null;
                }

                final Set<InetAddress> allNeighbors = new HashSet<>();
                Map<Range, Set<InetAddress>> rangeToNeighbors = new HashMap<>();
                for (Range<Token> range : options.getRanges())
                {
                    try
                    {
                        Set<InetAddress> neighbors = ActiveRepairService.getNeighbors(keyspace, range, options.getDataCenters(), options.getHosts());
                        rangeToNeighbors.put(range, neighbors);
                        allNeighbors.addAll(neighbors);
                    }
                    catch (IllegalArgumentException e)
                    {
                        logger.error("Repair failed:", e);
                        sendNotification("repair", e.getMessage(), new int[]{cmd, ActiveRepairService.Status.FINISHED.ordinal()});
                        return;
                    }
                }

                // Validate columnfamilies
                List<ColumnFamilyStore> columnFamilyStores = new ArrayList<>();
                try
                {
                    Iterables.addAll(columnFamilyStores, validColumnFamilies);
                }
                catch (IllegalArgumentException e)
                {
                    sendNotification("repair", e.getMessage(), new int[]{cmd, ActiveRepairService.Status.FINISHED.ordinal()});
                    return;
                }

                final UUID parentSession;
                long repairedAt;
                try
                {
                    parentSession = ActiveRepairService.instance.prepareForRepair(allNeighbors, options, columnFamilyStores);
                    repairedAt = ActiveRepairService.instance.getParentRepairSession(parentSession).repairedAt;
                }
                catch (Throwable t)
                {
                    sendNotification("repair", String.format("Repair failed with error %s", t.getMessage()), new int[]{cmd, ActiveRepairService.Status.FINISHED.ordinal()});
                    return;
                }

                // Set up RepairJob executor for this repair command.
                final ListeningExecutorService executor = MoreExecutors.listeningDecorator(new JMXConfigurableThreadPoolExecutor(options.getJobThreads(),
                                                                                                                           Integer.MAX_VALUE,
                                                                                                                           TimeUnit.SECONDS,
                                                                                                                           new LinkedBlockingQueue<Runnable>(),
                                                                                                                           new NamedThreadFactory("Repair#" + cmd),
                                                                                                                           "internal"));

                List<ListenableFuture<RepairSessionResult>> futures = new ArrayList<>(options.getRanges().size());
                String[] cfnames = new String[columnFamilyStores.size()];
                for (int i = 0; i < columnFamilyStores.size(); i++)
                {
                    cfnames[i] = columnFamilyStores.get(i).name;
                }
                for (Range<Token> range : options.getRanges())
                {
                    final RepairSession session = ActiveRepairService.instance.submitRepairSession(parentSession,
                                                                      range,
                                                                      keyspace,
                                                                      options.getParallelism(),
                                                                      rangeToNeighbors.get(range),
                                                                      repairedAt,
                                                                      executor,
                                                                      cfnames);
                    if (session == null)
                        continue;
                    // After repair session completes, notify client its result
                    Futures.addCallback(session, new FutureCallback<RepairSessionResult>()
                    {
                        public void onSuccess(RepairSessionResult result)
                        {
                            String message = String.format("Repair session %s for range %s finished", session.getId(), session.getRange().toString());
                            logger.info(message);
                            sendNotification("repair", message, new int[]{cmd, ActiveRepairService.Status.SESSION_SUCCESS.ordinal()});
                        }

                        public void onFailure(Throwable t)
                        {
                            String message = String.format("Repair session %s for range %s failed with error %s", session.getId(), session.getRange().toString(), t.getMessage());
                            logger.error(message, t);
                            sendNotification("repair", message, new int[]{cmd, ActiveRepairService.Status.SESSION_FAILED.ordinal()});
                        }
                    });
                    futures.add(session);
                }

                // After all repair sessions completes(successful or not),
                // run anticompaction if necessary and send finish notice back to client
                final ListenableFuture<List<RepairSessionResult>> allSessions = Futures.successfulAsList(futures);
                Futures.addCallback(allSessions, new FutureCallback<List<RepairSessionResult>>()
                {
                    public void onSuccess(List<RepairSessionResult> result)
                    {
                        // filter out null(=failed) results and get successful ranges
                        Collection<Range<Token>> successfulRanges = new ArrayList<>();
                        for (RepairSessionResult sessionResult : result)
                        {
                            if (sessionResult != null)
                            {
                                successfulRanges.add(sessionResult.range);
                            }
                        }
                        try
                        {
                            ActiveRepairService.instance.finishParentSession(parentSession, allNeighbors, successfulRanges);
                        }
                        catch (Exception e)
                        {
                            logger.error("Error in incremental repair", e);
                        }
                        repairComplete();
                    }

                    public void onFailure(Throwable t)
                    {
                        repairComplete();
                    }

                    private void repairComplete()
                    {
                        String duration = DurationFormatUtils.formatDurationWords(System.currentTimeMillis() - startTime, true, true);
                        String message = String.format("Repair command #%d finished in %s", cmd, duration);
                        sendNotification("repair", message,
                                         new int[]{cmd, ActiveRepairService.Status.FINISHED.ordinal()});
                        logger.info(message);
                        if (options.isTraced())
                        {
                            traceState.setNotificationHandle(null);
                            // Because DebuggableThreadPoolExecutor#afterExecute and this callback
                            // run in a nondeterministic order (within the same thread), the
                            // TraceState may have been nulled out at this point. The TraceState
                            // should be traceState, so just set it without bothering to check if it
                            // actually was nulled out.
                            Tracing.instance.set(traceState);
                            Tracing.traceRepair(message);
                            Tracing.instance.stopSession();
                        }
                        executor.shutdownNow();
                    }
                });
            }
        }, null);
    }

    public void forceTerminateAllRepairSessions() {
        ActiveRepairService.instance.terminateSessions();
    }

    /* End of MBean interface methods */

    /**
     * Get the "primary ranges" for the specified keyspace and endpoint.
     * "Primary ranges" are the ranges that the node is responsible for storing replica primarily.
     * The node that stores replica primarily is defined as the first node returned
     * by {@link AbstractReplicationStrategy#calculateNaturalEndpoints}.
     *
     * @param keyspace Keyspace name to check primary ranges
     * @param ep endpoint we are interested in.
     * @return primary ranges for the specified endpoint.
     */
    public Collection<Range<Token>> getPrimaryRangesForEndpoint(String keyspace, InetAddress ep)
    {
        AbstractReplicationStrategy strategy = Keyspace.open(keyspace).getReplicationStrategy();
        Collection<Range<Token>> primaryRanges = new HashSet<>();
        TokenMetadata metadata = _token_metadata.cloneOnlyTokenMap();
        for (Token token : metadata.sortedTokens())
        {
            List<InetAddress> endpoints = strategy.calculateNaturalEndpoints(token, metadata);
            if (endpoints.size() > 0 && endpoints.get(0).equals(ep))
                primaryRanges.add(new Range<>(metadata.getPredecessor(token), token));
        }
        return primaryRanges;
    }

    /**
     * Get the "primary ranges" within local DC for the specified keyspace and endpoint.
     *
     * @see #getPrimaryRangesForEndpoint(String, java.net.InetAddress)
     * @param keyspace Keyspace name to check primary ranges
     * @param referenceEndpoint endpoint we are interested in.
     * @return primary ranges within local DC for the specified endpoint.
     */
    public Collection<Range<Token>> getPrimaryRangeForEndpointWithinDC(String keyspace, InetAddress referenceEndpoint)
    {
        TokenMetadata metadata = _token_metadata.cloneOnlyTokenMap();
        String localDC = DatabaseDescriptor.getEndpointSnitch().getDatacenter(referenceEndpoint);
        Collection<InetAddress> localDcNodes = metadata.getTopology().getDatacenterEndpoints().get(localDC);
        AbstractReplicationStrategy strategy = Keyspace.open(keyspace).getReplicationStrategy();

        Collection<Range<Token>> localDCPrimaryRanges = new HashSet<>();
        for (Token token : metadata.sortedTokens())
        {
            List<InetAddress> endpoints = strategy.calculateNaturalEndpoints(token, metadata);
            for (InetAddress endpoint : endpoints)
            {
                if (localDcNodes.contains(endpoint))
                {
                    if (endpoint.equals(referenceEndpoint))
                    {
                        localDCPrimaryRanges.add(new Range<>(metadata.getPredecessor(token), token));
                    }
                    break;
                }
            }
        }

        return localDCPrimaryRanges;
    }
#endif
    /**
     * Get all ranges an endpoint is responsible for (by keyspace)
     * Replication strategy's get_ranges() guarantees that no wrap-around range is returned.
     * @param ep endpoint we are interested in.
     * @return ranges for the specified endpoint.
     */
    dht::token_range_vector get_ranges_for_endpoint(const sstring& name, const gms::inet_address& ep) const;

    /**
     * Get all ranges that span the ring given a set
     * of tokens. All ranges are in sorted order of
     * ranges.
     * @return ranges in sorted order
    */
    dht::token_range_vector get_all_ranges(const std::vector<token>& sorted_tokens) const;
    /**
     * This method returns the N endpoints that are responsible for storing the
     * specified key i.e for replication.
     *
     * @param keyspaceName keyspace name also known as keyspace
     * @param cf Column family name
     * @param key key for which we need to find the endpoint
     * @return the endpoint responsible for this key
     */
    std::vector<gms::inet_address> get_natural_endpoints(const sstring& keyspace,
            const sstring& cf, const sstring& key) const;
#if 0
    public List<InetAddress> getNaturalEndpoints(String keyspaceName, ByteBuffer key)
    {
        return getNaturalEndpoints(keyspaceName, getPartitioner().getToken(key));
    }
#endif
    /**
     * This method returns the N endpoints that are responsible for storing the
     * specified key i.e for replication.
     *
     * @param keyspaceName keyspace name also known as keyspace
     * @param pos position for which we need to find the endpoint
     * @return the endpoint responsible for this token
     */
    std::vector<gms::inet_address>  get_natural_endpoints(const sstring& keyspace, const token& pos) const;
#if 0
    /**
     * This method attempts to return N endpoints that are responsible for storing the
     * specified key i.e for replication.
     *
     * @param keyspace keyspace name also known as keyspace
     * @param key key for which we need to find the endpoint
     * @return the endpoint responsible for this key
     */
    public List<InetAddress> getLiveNaturalEndpoints(Keyspace keyspace, ByteBuffer key)
    {
        return getLiveNaturalEndpoints(keyspace, getPartitioner().decorateKey(key));
    }

    public List<InetAddress> getLiveNaturalEndpoints(Keyspace keyspace, RingPosition pos)
    {
        List<InetAddress> endpoints = keyspace.getReplicationStrategy().getNaturalEndpoints(pos);
        List<InetAddress> liveEps = new ArrayList<>(endpoints.size());

        for (InetAddress endpoint : endpoints)
        {
            if (FailureDetector.instance.isAlive(endpoint))
                liveEps.add(endpoint);
        }

        return liveEps;
    }

    public void setLoggingLevel(String classQualifier, String rawLevel) throws Exception
    {
        ch.qos.logback.classic.Logger logBackLogger = (ch.qos.logback.classic.Logger) LoggerFactory.getLogger(classQualifier);

        // if both classQualifer and rawLevel are empty, reload from configuration
        if (StringUtils.isBlank(classQualifier) && StringUtils.isBlank(rawLevel) )
        {
            JMXConfiguratorMBean jmxConfiguratorMBean = JMX.newMBeanProxy(ManagementFactory.getPlatformMBeanServer(),
                    new ObjectName("ch.qos.logback.classic:Name=default,Type=ch.qos.logback.classic.jmx.JMXConfigurator"),
                    JMXConfiguratorMBean.class);
            jmxConfiguratorMBean.reloadDefaultConfiguration();
            return;
        }
        // classQualifer is set, but blank level given
        else if (StringUtils.isNotBlank(classQualifier) && StringUtils.isBlank(rawLevel) )
        {
            if (logBackLogger.getLevel() != null || hasAppenders(logBackLogger))
                logBackLogger.setLevel(null);
            return;
        }

        ch.qos.logback.classic.Level level = ch.qos.logback.classic.Level.toLevel(rawLevel);
        logBackLogger.setLevel(level);
        logger.info("set log level to {} for classes under '{}' (if the level doesn't look like '{}' then the logger couldn't parse '{}')", level, classQualifier, rawLevel, rawLevel);
    }

    /**
     * @return the runtime logging levels for all the configured loggers
     */
    @Override
    public Map<String,String>getLoggingLevels() {
        Map<String, String> logLevelMaps = Maps.newLinkedHashMap();
        LoggerContext lc = (LoggerContext) LoggerFactory.getILoggerFactory();
        for (ch.qos.logback.classic.Logger logger : lc.getLoggerList())
        {
            if(logger.getLevel() != null || hasAppenders(logger))
                logLevelMaps.put(logger.getName(), logger.getLevel().toString());
        }
        return logLevelMaps;
    }

    private boolean hasAppenders(ch.qos.logback.classic.Logger logger) {
        Iterator<Appender<ILoggingEvent>> it = logger.iteratorForAppenders();
        return it.hasNext();
    }
#endif
    /**
     * @return Vector of Token ranges (_not_ keys!) together with estimated key count,
     *      breaking up the data this node is responsible for into pieces of roughly keys_per_split
     */
    std::vector<std::pair<dht::token_range, uint64_t>> get_splits(const sstring& ks_name,
            const sstring& cf_name,
            range<dht::token> range,
            uint32_t keys_per_split);
public:
    future<> decommission();

private:
    /**
     * Broadcast leaving status and update local _token_metadata accordingly
     */
    future<> start_leaving();
    void leave_ring();
    void unbootstrap();

public:
    future<> move(sstring new_token) {
        // FIXME: getPartitioner().getTokenFactory().validate(newToken);
        return move(dht::global_partitioner().from_sstring(new_token));
    }

private:
    /**
     * move the node to new token or find a new token to boot to according to load
     *
     * @param newToken new token to boot to, or if null, find balanced token to boot to
     *
     * @throws IOException on any I/O operation error
     */
    future<> move(token new_token);
public:

    /**
     * Get the status of a token removal.
     */
    future<sstring> get_removal_status();

    /**
     * Force a remove operation to complete. This may be necessary if a remove operation
     * blocks forever due to node/stream failure. removeToken() must be called
     * first, this is a last resort measure.  No further attempt will be made to restore replicas.
     */
    future<> force_remove_completion();

public:
    /**
     * Remove a node that has died, attempting to restore the replica count.
     * If the node is alive, decommission should be attempted.  If decommission
     * fails, then removeToken should be called.  If we fail while trying to
     * restore the replica count, finally forceRemoveCompleteion should be
     * called to forcibly remove the node without regard to replica count.
     *
     * @param hostIdString token for the node
     */
    future<> removenode(sstring host_id_string);

    future<sstring> get_operation_mode();

    future<bool> is_starting();

    drain_progress get_drain_progress() const {
        return _drain_progress;
    }

    /**
     * Shuts node off to writes, empties memtables and the commit log.
     * There are two differences between drain and the normal shutdown hook:
     * - Drain waits for in-progress streaming to complete
     * - Drain flushes *all* columnfamilies (shutdown hook only flushes non-durable CFs)
     */
    future<> drain();

#if 0
    // Never ever do this at home. Used by tests.
    IPartitioner setPartitionerUnsafe(IPartitioner newPartitioner)
    {
        IPartitioner oldPartitioner = DatabaseDescriptor.getPartitioner();
        DatabaseDescriptor.setPartitioner(newPartitioner);
        valueFactory = new VersionedValue.VersionedValueFactory(getPartitioner());
        return oldPartitioner;
    }

    TokenMetadata setTokenMetadataUnsafe(TokenMetadata tmd)
    {
        TokenMetadata old = _token_metadata;
        _token_metadata = tmd;
        return old;
    }

    public void truncate(String keyspace, String columnFamily) throws TimeoutException, IOException
    {
        try
        {
            StorageProxy.truncateBlocking(keyspace, columnFamily);
        }
        catch (UnavailableException e)
        {
            throw new IOException(e.getMessage());
        }
    }
#endif
public:
    future<std::map<gms::inet_address, float>> get_ownership();

    future<std::map<gms::inet_address, float>> effective_ownership(sstring keyspace_name);
#if 0
    /**
     * Calculates ownership. If there are multiple DC's and the replication strategy is DC aware then ownership will be
     * calculated per dc, i.e. each DC will have total ring ownership divided amongst its nodes. Without replication
     * total ownership will be a multiple of the number of DC's and this value will then go up within each DC depending
     * on the number of replicas within itself. For DC unaware replication strategies, ownership without replication
     * will be 100%.
     *
     * @throws IllegalStateException when node is not configured properly.
     */
    public LinkedHashMap<InetAddress, Float> effectiveOwnership(String keyspace) throws IllegalStateException
    {
    	
    	if (keyspace != null)
    	{
    		Keyspace keyspaceInstance = Schema.instance.getKeyspaceInstance(keyspace);
			if(keyspaceInstance == null)
				throw new IllegalArgumentException("The keyspace " + keyspace + ", does not exist");
    		
    		if(keyspaceInstance.getReplicationStrategy() instanceof LocalStrategy)
				throw new IllegalStateException("Ownership values for keyspaces with LocalStrategy are meaningless");
    	}
    	else
    	{
        	List<String> nonSystemKeyspaces = Schema.instance.getNonSystemKeyspaces();
        	
        	//system_traces is a non-system keyspace however it needs to be counted as one for this process
        	int specialTableCount = 0;
        	if (nonSystemKeyspaces.contains("system_traces"))
			{
        		specialTableCount += 1;
			}
        	if (nonSystemKeyspaces.size() > specialTableCount) 	   		
        		throw new IllegalStateException("Non-system keyspaces don't have the same replication settings, effective ownership information is meaningless");
        	
        	keyspace = "system_traces";
    	}
    	
        TokenMetadata metadata = _token_metadata.cloneOnlyTokenMap();

        Collection<Collection<InetAddress>> endpointsGroupedByDc = new ArrayList<>();
        // mapping of dc's to nodes, use sorted map so that we get dcs sorted
        SortedMap<String, Collection<InetAddress>> sortedDcsToEndpoints = new TreeMap<>();
        sortedDcsToEndpoints.putAll(metadata.getTopology().getDatacenterEndpoints().asMap());
        for (Collection<InetAddress> endpoints : sortedDcsToEndpoints.values())
            endpointsGroupedByDc.add(endpoints);

        Map<Token, Float> tokenOwnership = getPartitioner().describeOwnership(_token_metadata.sortedTokens());
        LinkedHashMap<InetAddress, Float> finalOwnership = Maps.newLinkedHashMap();

        // calculate ownership per dc
        for (Collection<InetAddress> endpoints : endpointsGroupedByDc)
        {
            // calculate the ownership with replication and add the endpoint to the final ownership map
            for (InetAddress endpoint : endpoints)
            {
                float ownership = 0.0f;
                for (Range<Token> range : getRangesForEndpoint(keyspace, endpoint))
                {
                    if (tokenOwnership.containsKey(range.right))
                        ownership += tokenOwnership.get(range.right);
                }
                finalOwnership.put(endpoint, ownership);
            }
        }
        return finalOwnership;
    }


    private boolean hasSameReplication(List<String> list)
    {
        if (list.isEmpty())
            return false;

        for (int i = 0; i < list.size() -1; i++)
        {
            KSMetaData ksm1 = Schema.instance.getKSMetaData(list.get(i));
            KSMetaData ksm2 = Schema.instance.getKSMetaData(list.get(i + 1));
            if (!ksm1.strategyClass.equals(ksm2.strategyClass) ||
                    !Iterators.elementsEqual(ksm1.strategyOptions.entrySet().iterator(),
                                             ksm2.strategyOptions.entrySet().iterator()))
                return false;
        }
        return true;
    }

    public List<String> getKeyspaces()
    {
        List<String> keyspaceNamesList = new ArrayList<>(Schema.instance.getKeyspaces());
        return Collections.unmodifiableList(keyspaceNamesList);
    }

    public List<String> getNonSystemKeyspaces()
    {
        List<String> keyspaceNamesList = new ArrayList<>(Schema.instance.getNonSystemKeyspaces());
        return Collections.unmodifiableList(keyspaceNamesList);
    }

    public void updateSnitch(String epSnitchClassName, Boolean dynamic, Integer dynamicUpdateInterval, Integer dynamicResetInterval, Double dynamicBadnessThreshold) throws ClassNotFoundException
    {
        IEndpointSnitch oldSnitch = DatabaseDescriptor.getEndpointSnitch();

        // new snitch registers mbean during construction
        IEndpointSnitch newSnitch;
        try
        {
            newSnitch = FBUtilities.construct(epSnitchClassName, "snitch");
        }
        catch (ConfigurationException e)
        {
            throw new ClassNotFoundException(e.getMessage());
        }
        if (dynamic)
        {
            DatabaseDescriptor.setDynamicUpdateInterval(dynamicUpdateInterval);
            DatabaseDescriptor.setDynamicResetInterval(dynamicResetInterval);
            DatabaseDescriptor.setDynamicBadnessThreshold(dynamicBadnessThreshold);
            newSnitch = new DynamicEndpointSnitch(newSnitch);
        }

        // point snitch references to the new instance
        DatabaseDescriptor.setEndpointSnitch(newSnitch);
        for (String ks : Schema.instance.getKeyspaces())
        {
            Keyspace.open(ks).getReplicationStrategy().snitch = newSnitch;
        }

        if (oldSnitch instanceof DynamicEndpointSnitch)
            ((DynamicEndpointSnitch)oldSnitch).unregisterMBean();
    }
#endif

    future<std::unordered_map<sstring, sstring>> view_build_statuses(sstring keyspace, sstring view_name) const;

private:
    /**
     * Seed data to the endpoints that will be responsible for it at the future
     *
     * @param rangesToStreamByKeyspace keyspaces and data ranges with endpoints included for each
     * @return async Future for whether stream was success
     */
    future<> stream_ranges(std::unordered_map<sstring, std::unordered_multimap<dht::token_range, inet_address>> ranges_to_stream_by_keyspace);

public:
#if 0
    public void bulkLoad(String directory)
    {
        try
        {
            bulkLoadInternal(directory).get();
        }
        catch (Exception e)
        {
            throw new RuntimeException(e);
        }
    }

    public String bulkLoadAsync(String directory)
    {
        return bulkLoadInternal(directory).planId.toString();
    }

    private StreamResultFuture bulkLoadInternal(String directory)
    {
        File dir = new File(directory);

        if (!dir.exists() || !dir.isDirectory())
            throw new IllegalArgumentException("Invalid directory " + directory);

        SSTableLoader.Client client = new SSTableLoader.Client()
        {
            public void init(String keyspace)
            {
                try
                {
                    setPartitioner(DatabaseDescriptor.getPartitioner());
                    for (Map.Entry<Range<Token>, List<InetAddress>> entry : StorageService.instance.getRangeToAddressMap(keyspace).entrySet())
                    {
                        Range<Token> range = entry.getKey();
                        for (InetAddress endpoint : entry.getValue())
                            addRangeForEndpoint(range, endpoint);
                    }
                }
                catch (Exception e)
                {
                    throw new RuntimeException(e);
                }
            }

            public CFMetaData getCFMetaData(String keyspace, String cfName)
            {
                return Schema.instance.getCFMetaData(keyspace, cfName);
            }
        };

        SSTableLoader loader = new SSTableLoader(dir, client, new OutputHandler.LogOutput());
        return loader.stream();
    }
#endif
public:
    int32_t get_exception_count();
#if 0
    public void rescheduleFailedDeletions()
    {
        SSTableDeletingTask.rescheduleFailedTasks();
    }
#endif
    /**
     * Load new SSTables not currently tracked by the system
     *
     * This can be called, for instance, after copying a batch of SSTables to a CF directory.
     *
     * This should not be called in parallel for the same keyspace / column family, and doing
     * so will throw an std::runtime_exception.
     *
     * @param ks_name the keyspace in which to search for new SSTables.
     * @param cf_name the column family in which to search for new SSTables.
     * @return a future<> when the operation finishes.
     */
    future<> load_new_sstables(sstring ks_name, sstring cf_name);
#if 0
    /**
     * #{@inheritDoc}
     */
    public List<String> sampleKeyRange() // do not rename to getter - see CASSANDRA-4452 for details
    {
        List<DecoratedKey> keys = new ArrayList<>();
        for (Keyspace keyspace : Keyspace.nonSystem())
        {
            for (Range<Token> range : getPrimaryRangesForEndpoint(keyspace.getName(), FBUtilities.getBroadcastAddress()))
                keys.addAll(keySamples(keyspace.getColumnFamilyStores(), range));
        }

        List<String> sampledKeys = new ArrayList<>(keys.size());
        for (DecoratedKey key : keys)
            sampledKeys.add(key.getToken().toString());
        return sampledKeys;
    }

    public void rebuildSecondaryIndex(String ksName, String cfName, String... idxNames)
    {
        ColumnFamilyStore.rebuildSecondaryIndex(ksName, cfName, idxNames);
    }

    public void resetLocalSchema() throws IOException
    {
        MigrationManager.resetLocalSchema();
    }

    public void setTraceProbability(double probability)
    {
        this.traceProbability = probability;
    }

    public double getTraceProbability()
    {
        return traceProbability;
    }

    public void disableAutoCompaction(String ks, String... columnFamilies) throws IOException
    {
        for (ColumnFamilyStore cfs : getValidColumnFamilies(true, true, ks, columnFamilies))
        {
            cfs.disableAutoCompaction();
        }
    }

    public void enableAutoCompaction(String ks, String... columnFamilies) throws IOException
    {
        for (ColumnFamilyStore cfs : getValidColumnFamilies(true, true, ks, columnFamilies))
        {
            cfs.enableAutoCompaction();
        }
    }

    /** Returns the name of the cluster */
    public String getClusterName()
    {
        return DatabaseDescriptor.getClusterName();
    }

    /** Returns the cluster partitioner */
    public String getPartitionerName()
    {
        return DatabaseDescriptor.getPartitionerName();
    }

    public int getTombstoneWarnThreshold()
    {
        return DatabaseDescriptor.getTombstoneWarnThreshold();
    }

    public void setTombstoneWarnThreshold(int threshold)
    {
        DatabaseDescriptor.setTombstoneWarnThreshold(threshold);
    }

    public int getTombstoneFailureThreshold()
    {
        return DatabaseDescriptor.getTombstoneFailureThreshold();
    }

    public void setTombstoneFailureThreshold(int threshold)
    {
        DatabaseDescriptor.setTombstoneFailureThreshold(threshold);
    }

    public int getBatchSizeFailureThreshold()
    {
        return DatabaseDescriptor.getBatchSizeFailThresholdInKB();
    }

    public void setBatchSizeFailureThreshold(int threshold)
    {
        DatabaseDescriptor.setBatchSizeFailThresholdInKB(threshold);
    }

    public void setHintedHandoffThrottleInKB(int throttleInKB)
    {
        DatabaseDescriptor.setHintedHandoffThrottleInKB(throttleInKB);
        logger.info(String.format("Updated hinted_handoff_throttle_in_kb to %d", throttleInKB));
    }
#endif

    template <typename Func>
    auto run_with_api_lock(sstring operation, Func&& func) {
        return get_storage_service().invoke_on(0, [operation = std::move(operation),
                func = std::forward<Func>(func)] (storage_service& ss) mutable {
            if (!ss._operation_in_progress.empty()) {
                throw std::runtime_error(format("Operation {} is in progress, try again", ss._operation_in_progress));
            }
            ss._operation_in_progress = std::move(operation);
            return func(ss).finally([&ss] {
                ss._operation_in_progress = sstring();
            });
        });
    }

    template <typename Func>
    auto run_with_no_api_lock(Func&& func) {
        return get_storage_service().invoke_on(0, [func = std::forward<Func>(func)] (storage_service& ss) mutable {
            return func(ss);
        });
    }
private:
    void do_isolate_on_error(disk_error type);
    utils::UUID _local_host_id;
public:
    utils::UUID get_local_id() { return _local_host_id; }

    sstring get_config_supported_features();
    std::set<sstring> get_config_supported_features_set();
    sstring get_known_features();
    std::set<sstring> get_known_features_set();

    bool cluster_supports_range_tombstones() {
        return bool(_range_tombstones_feature);
    }

    bool cluster_supports_large_partitions() const {
        return bool(_large_partitions_feature);
    }

    bool cluster_supports_materialized_views() const {
        return bool(_materialized_views_feature);
    }

    bool cluster_supports_counters() const {
        return bool(_counters_feature);
    }

    bool cluster_supports_indexes() const {
        return bool(_indexes_feature);
    }

    bool cluster_supports_digest_multipartition_reads() const {
        return bool(_digest_multipartition_read_feature);
    }

    bool cluster_supports_correct_counter_order() const {
        return bool(_correct_counter_order_feature);
    }

    const gms::feature& cluster_supports_schema_tables_v3() const {
        return _schema_tables_v3;
    }

    bool cluster_supports_reading_correctly_serialized_range_tombstones() const {
        return bool(_correct_non_compound_range_tombstones);
    }

    bool cluster_supports_write_failure_reply() const {
        return bool(_write_failure_reply_feature);
    }

    bool cluster_supports_xxhash_digest_algorithm() const {
        return bool(_xxhash_feature);
    }

    bool cluster_supports_roles() const {
        return bool(_roles_feature);
    }

    bool cluster_supports_la_sstable() const {
        return bool(_la_sstable_feature);
    }

    bool cluster_supports_stream_with_rpc_stream() const {
        return bool(_stream_with_rpc_stream_feature);
    }

    bool cluster_supports_mc_sstable() const {
        return bool(_mc_sstable_feature);
    }

    bool cluster_supports_row_level_repair() const {
        return bool(_row_level_repair_feature);
    }
    const gms::feature& cluster_supports_truncation_table() const {
        return _truncation_table;
    }
    const gms::feature& cluster_supports_correct_static_compact_in_mc() const {
        return _correct_static_compact_in_mc;
    }
    bool cluster_supports_unbounded_range_tombstones() const {
        return bool(_unbounded_range_tombstones_feature);
    }
private:
    future<> set_cql_ready(bool ready);
private:
    void notify_down(inet_address endpoint);
    void notify_left(inet_address endpoint);
    void notify_up(inet_address endpoint);
    void notify_joined(inet_address endpoint);
    void notify_cql_change(inet_address endpoint, bool ready);
};

future<> init_storage_service(distributed<database>& db, sharded<gms::gossiper>& gossiper, sharded<auth::service>& auth_service, sharded<db::system_distributed_keyspace>& sys_dist_ks,
        sharded<db::view::view_update_generator>& view_update_generator, sharded<gms::feature_service>& feature_service, sharded<qos::service_level_controller>& sl_controller);
future<> deinit_storage_service();

future<> read_sstables_format(distributed<storage_service>& ss);

}<|MERGE_RESOLUTION|>--- conflicted
+++ resolved
@@ -166,12 +166,8 @@
     seastar::metrics::metric_groups _metrics;
     std::set<sstring> _disabled_features;
 public:
-<<<<<<< HEAD
     storage_service(distributed<database>& db, gms::gossiper& gossiper, sharded<auth::service>&, sharded<db::system_distributed_keyspace>&, sharded<db::view::view_update_generator>&, gms::feature_service& feature_service,
-                sharded<qos::service_level_controller>&, /* only for tests */ std::set<sstring> disabled_features = {});
-=======
-    storage_service(distributed<database>& db, gms::gossiper& gossiper, sharded<auth::service>&, sharded<db::system_distributed_keyspace>&, sharded<db::view::view_update_generator>&, gms::feature_service& feature_service, /* only for tests */ bool for_testing = false, /* only for tests */ std::set<sstring> disabled_features = {});
->>>>>>> 134b59a4
+                sharded<qos::service_level_controller>&, /* only for tests */ bool for_testing = false, /* only for tests */ std::set<sstring> disabled_features = {});
     void isolate_on_error();
     void isolate_on_commit_error();
 
