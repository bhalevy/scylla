--- conflicted
+++ resolved
@@ -416,16 +416,12 @@
         cf_stmt->prepare_keyspace(client_state);
     }
     ++_stats.prepare_invocations;
-<<<<<<< HEAD
-    auto res = statement->prepare(_db.local(), _cql_stats);
+    auto res = statement->prepare(_db, _cql_stats);
     auto audit_info = res->statement->get_audit_info();
     if (audit_info) {
         audit_info->set_query_string(query);
     }
     return std::move(res);
-=======
-    return statement->prepare(_db, _cql_stats);
->>>>>>> b14616b8
 }
 
 ::shared_ptr<raw::parsed_statement>
