--- conflicted
+++ resolved
@@ -1845,7 +1845,6 @@
         | K_BYPASS
         | K_PER
         | K_PARTITION
-<<<<<<< HEAD
         | K_SERVICE_LEVEL
         | K_SHARES
         | K_ATTACH
@@ -1853,9 +1852,7 @@
         | K_SERVICE_LEVELS
 		| K_ATTACHED     
 		| K_FOR   
-=======
         | K_GROUP
->>>>>>> 1cf72b39
         ) { $str = $k.text; }
     ;
 
