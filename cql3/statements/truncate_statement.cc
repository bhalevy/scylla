--- conflicted
+++ resolved
@@ -95,19 +95,10 @@
     });
 }
 
-<<<<<<< HEAD
-=======
-future<::shared_ptr<cql_transport::messages::result_message>>
-truncate_statement::execute_internal(distributed<service::storage_proxy>& proxy, service::query_state& state, const query_options& options)
-{
-    throw std::runtime_error("unsupported operation");
-}
-
 audit::statement_category truncate_statement::category() const {
     return audit::statement_category::DML;
 }
 
->>>>>>> d540d5ff
 }
 
 }