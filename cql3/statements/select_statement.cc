/*
 * Licensed to the Apache Software Foundation (ASF) under one
 * or more contributor license agreements.  See the NOTICE file
 * distributed with this work for additional information
 * regarding copyright ownership.  The ASF licenses this file
 * to you under the Apache License, Version 2.0 (the
 * "License"); you may not use this file except in compliance
 * with the License.  You may obtain a copy of the License at
 *
 *     http://www.apache.org/licenses/LICENSE-2.0
 *
 * Unless required by applicable law or agreed to in writing, software
 * distributed under the License is distributed on an "AS IS" BASIS,
 * WITHOUT WARRANTIES OR CONDITIONS OF ANY KIND, either express or implied.
 * See the License for the specific language governing permissions and
 * limitations under the License.
 */

/*
 * Copyright (C) 2015 ScyllaDB
 *
 * Modified by ScyllaDB
 */

/*
 * This file is part of Scylla.
 *
 * See the LICENSE.PROPRIETARY file in the top-level directory for licensing information.
 */

#include "cql3/statements/select_statement.hh"
#include "cql3/statements/raw/select_statement.hh"

#include "transport/messages/result_message.hh"
#include "cql3/selection/selection.hh"
#include "cql3/util.hh"
#include "core/shared_ptr.hh"
#include "query-result-reader.hh"
#include "query_result_merger.hh"
#include "service/pager/query_pagers.hh"
#include <seastar/core/execution_stage.hh>
#include "view_info.hh"
#include "partition_slice_builder.hh"
#include "cql3/untyped_result_set.hh"
#include "db/timeout_clock.hh"
<<<<<<< HEAD
#include <boost/algorithm/cxx11/any_of.hpp>
=======
>>>>>>> d540d5ff

namespace cql3 {

namespace functions {

/*
 * This function is used for handling 'SELECT JSON' statement.
 * 'SELECT JSON' is supposed to return a single column named '[json]'
 * with JSON representation of the query result as its value.
 * In order to achieve it, selectors from 'SELECT' are wrapped with
 * 'as_json' function, which also keeps information about underlying
 * selector names and types. This function is not registered in functions.cc,
 * because it should not be invoked directly from CQL.
 * Case-sensitive column names are wrapped in additional quotes,
 * as stated in CQL-JSON documentation.
 */
class as_json_function : public scalar_function {
    std::vector<sstring> _selector_names;
    std::vector<data_type> _selector_types;
public:
    as_json_function(std::vector<sstring>&& selector_names, std::vector<data_type> selector_types)
        : _selector_names(std::move(selector_names)), _selector_types(std::move(selector_types)) {
    }

    virtual bytes_opt execute(cql_serialization_format sf, const std::vector<bytes_opt>& parameters) override {
        bytes_ostream encoded_row;
        encoded_row.write("{", 1);
        for (size_t i = 0; i < _selector_names.size(); ++i) {
            if (i > 0) {
                encoded_row.write(", ", 2);
            }
            bool has_any_upper = boost::algorithm::any_of(_selector_names[i], [](unsigned char c) { return std::isupper(c); });
            encoded_row.write("\"", 1);
            if (has_any_upper) {
                encoded_row.write("\\\"", 2);
            }
            encoded_row.write(_selector_names[i].c_str(), _selector_names[i].size());
            if (has_any_upper) {
                encoded_row.write("\\\"", 2);
            }
            encoded_row.write("\": ", 3);
            if (parameters[i]) {
                sstring row_sstring = _selector_types[i]->to_json_string(parameters[i].value());
                encoded_row.write(row_sstring.c_str(), row_sstring.size());
            } else {
                encoded_row.write("null", 4);
            }
        }
        encoded_row.write("}", 1);
        return encoded_row.linearize().to_string();
    }

    virtual const function_name& name() const override {
        static const function_name f_name = function_name::native_function("as_json");
        return f_name;
    }

    virtual const std::vector<data_type>& arg_types() const override {
        return _selector_types;
    }

    virtual data_type return_type() const override {
        return utf8_type;
    }

    virtual bool is_pure() override {
        return true;
    }

    virtual bool is_native() override {
        return true;
    }

    virtual bool is_aggregate() override {
        // Aggregates of aggregates are currently not supported, but JSON handles them
        return false;
    }

    virtual void print(std::ostream& os) const override {
        os << "as_json(";
        bool first = true;
        for (const sstring&  selector_name: _selector_names) {
            if (first) {
                first = false;
            } else {
                os << ", ";
            }
            os << selector_name;
        }
        os << ") -> " << utf8_type->as_cql3_type()->to_string();
    }

    virtual bool uses_function(const sstring& ks_name, const sstring& function_name) override {
        return false;
    }

    virtual bool has_reference_to(function& f) override {
        return false;
    }

    virtual sstring column_name(const std::vector<sstring>& column_names) override {
        return "[json]";
    }

};

}

namespace statements {

thread_local const shared_ptr<select_statement::parameters> select_statement::_default_parameters = ::make_shared<select_statement::parameters>();

select_statement::parameters::parameters()
    : _is_distinct{false}
    , _allow_filtering{false}
    , _is_json{false}
{ }

select_statement::parameters::parameters(orderings_type orderings,
                                         bool is_distinct,
                                         bool allow_filtering)
    : _orderings{std::move(orderings)}
    , _is_distinct{is_distinct}
    , _allow_filtering{allow_filtering}
    , _is_json{false}
{ }

select_statement::parameters::parameters(orderings_type orderings,
                                         bool is_distinct,
                                         bool allow_filtering,
                                         bool is_json)
    : _orderings{std::move(orderings)}
    , _is_distinct{is_distinct}
    , _allow_filtering{allow_filtering}
    , _is_json{is_json}
{ }

bool select_statement::parameters::is_distinct() const {
    return _is_distinct;
}

bool select_statement::parameters::is_json() const {
   return _is_json;
}

bool select_statement::parameters::allow_filtering() const {
    return _allow_filtering;
}

select_statement::parameters::orderings_type const& select_statement::parameters::orderings() const {
    return _orderings;
}

timeout_config_selector
select_timeout(const restrictions::statement_restrictions& restrictions) {
    if (restrictions.is_key_range()) {
        return &timeout_config::range_read_timeout;
    } else {
        return &timeout_config::read_timeout;
    }
}

select_statement::select_statement(schema_ptr schema,
                                   uint32_t bound_terms,
                                   ::shared_ptr<parameters> parameters,
                                   ::shared_ptr<selection::selection> selection,
                                   ::shared_ptr<restrictions::statement_restrictions> restrictions,
                                   bool is_reversed,
                                   ordering_comparator_type ordering_comparator,
                                   ::shared_ptr<term> limit,
                                   cql_stats& stats)
    : cql_statement(select_timeout(*restrictions))
    , _schema(schema)
    , _bound_terms(bound_terms)
    , _parameters(std::move(parameters))
    , _selection(std::move(selection))
    , _restrictions(std::move(restrictions))
    , _is_reversed(is_reversed)
    , _limit(std::move(limit))
    , _ordering_comparator(std::move(ordering_comparator))
    , _stats(stats)
{
    _opts = _selection->get_query_options();
}

bool select_statement::uses_function(const sstring& ks_name, const sstring& function_name) const {
    return _selection->uses_function(ks_name, function_name)
        || _restrictions->uses_function(ks_name, function_name)
        || (_limit && _limit->uses_function(ks_name, function_name));
}

::shared_ptr<const cql3::metadata> select_statement::get_result_metadata() const {
    // FIXME: COUNT needs special result metadata handling.
    return _selection->get_result_metadata();
}

uint32_t select_statement::get_bound_terms() {
    return _bound_terms;
}

future<> select_statement::check_access(const service::client_state& state) {
    try {
        auto&& s = service::get_local_storage_proxy().get_db().local().find_schema(keyspace(), column_family());
        auto& cf_name = s->is_view() ? s->view_info()->base_name() : column_family();
        return state.has_column_family_access(keyspace(), cf_name, auth::permission::SELECT);
    } catch (const no_such_column_family& e) {
        // Will be validated afterwards.
        return make_ready_future<>();
    }
}

void select_statement::validate(service::storage_proxy&, const service::client_state& state) {
    // Nothing to do, all validation has been done by raw_statemet::prepare()
}

bool select_statement::depends_on_keyspace(const sstring& ks_name) const {
    return keyspace() == ks_name;
}

bool select_statement::depends_on_column_family(const sstring& cf_name) const {
    return column_family() == cf_name;
}

const sstring& select_statement::keyspace() const {
    return _schema->ks_name();
}

const sstring& select_statement::column_family() const {
    return _schema->cf_name();
}

query::partition_slice
select_statement::make_partition_slice(const query_options& options)
{
    std::vector<column_id> static_columns;
    std::vector<column_id> regular_columns;

    if (_selection->contains_static_columns()) {
        static_columns.reserve(_selection->get_column_count());
    }

    regular_columns.reserve(_selection->get_column_count());

    for (auto&& col : _selection->get_columns()) {
        if (col->is_static()) {
            static_columns.push_back(col->id);
        } else if (col->is_regular()) {
            regular_columns.push_back(col->id);
        }
    }

    if (_parameters->is_distinct()) {
        _opts.set(query::partition_slice::option::distinct);
        return query::partition_slice({ query::clustering_range::make_open_ended_both_sides() },
            std::move(static_columns), {}, _opts, nullptr, options.get_cql_serialization_format());
    }

    auto bounds = _restrictions->get_clustering_bounds(options);
    if (_is_reversed) {
        _opts.set(query::partition_slice::option::reversed);
        std::reverse(bounds.begin(), bounds.end());
    }
    return query::partition_slice(std::move(bounds),
        std::move(static_columns), std::move(regular_columns), _opts, nullptr, options.get_cql_serialization_format());
}

int32_t select_statement::get_limit(const query_options& options) const {
    if (!_limit) {
        return std::numeric_limits<int32_t>::max();
    }

    auto val = _limit->bind_and_get(options);
    if (val.is_null()) {
        throw exceptions::invalid_request_exception("Invalid null value of limit");
    }
    if (val.is_unset_value()) {
        return std::numeric_limits<int32_t>::max();
    }
    try {
        int32_type->validate(*val);
        auto l = value_cast<int32_t>(int32_type->deserialize(*val));
        if (l <= 0) {
            throw exceptions::invalid_request_exception("LIMIT must be strictly positive");
        }
        return l;
    } catch (const marshal_exception& e) {
        throw exceptions::invalid_request_exception("Invalid limit value");
    }
}

bool select_statement::needs_post_query_ordering() const {
    // We need post-query ordering only for queries with IN on the partition key and an ORDER BY.
    return _restrictions->key_is_in_relation() && !_parameters->orderings().empty();
}

struct select_statement_executor {
    static auto get() { return &select_statement::do_execute; }
};
static thread_local auto select_stage = seastar::make_execution_stage("cql3_select", select_statement_executor::get());

future<shared_ptr<cql_transport::messages::result_message>>
select_statement::execute(service::storage_proxy& proxy,
                             service::query_state& state,
                             const query_options& options)
{
    return select_stage(this, seastar::ref(proxy), seastar::ref(state), seastar::cref(options));
}

future<shared_ptr<cql_transport::messages::result_message>>
select_statement::do_execute(service::storage_proxy& proxy,
                          service::query_state& state,
                          const query_options& options)
{
    tracing::add_table_name(state.get_trace_state(), keyspace(), column_family());

    auto cl = options.get_consistency();

    validate_for_read(_schema->ks_name(), cl);

    int32_t limit = get_limit(options);
    auto now = gc_clock::now();

    ++_stats.reads;

    auto command = ::make_lw_shared<query::read_command>(_schema->id(), _schema->version(),
        make_partition_slice(options), limit, now, tracing::make_trace_info(state.get_trace_state()), query::max_partitions, utils::UUID(), options.get_timestamp(state));

    int32_t page_size = options.get_page_size();

    // An aggregation query will never be paged for the user, but we always page it internally to avoid OOM.
    // If we user provided a page_size we'll use that to page internally (because why not), otherwise we use our default
    // Note that if there are some nodes in the cluster with a version less than 2.0, we can't use paging (CASSANDRA-6707).
    auto aggregate = _selection->is_aggregate();
    if (aggregate && page_size <= 0) {
        page_size = DEFAULT_COUNT_PAGE_SIZE;
    }

    auto key_ranges = _restrictions->get_partition_key_ranges(options);

    if (!aggregate && (page_size <= 0
            || !service::pager::query_pagers::may_need_paging(page_size,
                    *command, key_ranges))) {
        return execute(proxy, command, std::move(key_ranges), state, options, now);
    }

    command->slice.options.set<query::partition_slice::option::allow_short_read>();
    auto timeout = options.get_timeout_config().*get_timeout_config_selector();
    auto p = service::pager::query_pagers::pager(_schema, _selection,
            state, options, timeout, command, std::move(key_ranges));

    if (aggregate) {
        return do_with(
                cql3::selection::result_set_builder(*_selection, now,
                        options.get_cql_serialization_format()),
                [this, p, page_size, now](auto& builder) {
                    return do_until([p] {return p->is_exhausted();},
                            [p, &builder, page_size, now] {
                                return p->fetch_page(builder, page_size, now);
                            }
                    ).then([this, &builder] {
                                auto rs = builder.build();
                                update_stats_rows_read(rs->size());
                                auto msg = ::make_shared<cql_transport::messages::result_message::rows>(std::move(rs));
                                return make_ready_future<shared_ptr<cql_transport::messages::result_message>>(std::move(msg));
                            });
                });
    }

    if (needs_post_query_ordering()) {
        throw exceptions::invalid_request_exception(
                "Cannot page queries with both ORDER BY and a IN restriction on the partition key;"
                        " you must either remove the ORDER BY or the IN and sort client side, or disable paging for this query");
    }

    return p->fetch_page(page_size, now).then(
            [this, p, &options, limit, now](std::unique_ptr<cql3::result_set> rs) {

                if (!p->is_exhausted()) {
                    rs->get_metadata().set_has_more_pages(p->state());
                }

                update_stats_rows_read(rs->size());
                auto msg = ::make_shared<cql_transport::messages::result_message::rows>(std::move(rs));
                return make_ready_future<shared_ptr<cql_transport::messages::result_message>>(std::move(msg));
            });
}

future<shared_ptr<cql_transport::messages::result_message>>
select_statement::execute(service::storage_proxy& proxy,
                          lw_shared_ptr<query::read_command> cmd,
                          dht::partition_range_vector&& partition_ranges,
                          service::query_state& state,
                          const query_options& options,
                          gc_clock::time_point now)
{
    // If this is a query with IN on partition key, ORDER BY clause and LIMIT
    // is specified we need to get "limit" rows from each partition since there
    // is no way to tell which of these rows belong to the query result before
    // doing post-query ordering.
    auto timeout = db::timeout_clock::now() + options.get_timeout_config().*get_timeout_config_selector();
    if (needs_post_query_ordering() && _limit) {
        return do_with(std::forward<dht::partition_range_vector>(partition_ranges), [this, &proxy, &state, &options, cmd, timeout](auto& prs) {
            assert(cmd->partition_limit == query::max_partitions);
            query::result_merger merger(cmd->row_limit * prs.size(), query::max_partitions);
            return map_reduce(prs.begin(), prs.end(), [this, &proxy, &state, &options, cmd, timeout] (auto& pr) {
                dht::partition_range_vector prange { pr };
                auto command = ::make_lw_shared<query::read_command>(*cmd);
                return proxy.query(_schema,
                        command,
                        std::move(prange),
                        options.get_consistency(),
                        {timeout, state.get_trace_state()}).then([] (service::storage_proxy::coordinator_query_result qr) {
                    return std::move(qr.query_result);
                });
            }, std::move(merger));
        }).then([this, &options, now, cmd] (auto result) {
            return this->process_results(std::move(result), cmd, options, now);
        });
    } else {
        return proxy.query(_schema, cmd, std::move(partition_ranges), options.get_consistency(), {timeout, state.get_trace_state()})
            .then([this, &options, now, cmd] (service::storage_proxy::coordinator_query_result qr) {
                return this->process_results(std::move(qr.query_result), cmd, options, now);
            });
    }
}

// Function for fetching the selected columns from a list of clustering rows.
// It is currently used only in our Secondary Index implementation - ordinary
// CQL SELECT statements do not have the syntax to request a list of rows.
// FIXME: The current implementation is very inefficient - it requests each
// row separately (and all in parallel). Even multiple rows from a single
// partition are requested separately. This last case can be easily improved,
// but to implement the general case (multiple rows from multiple partitions)
// efficiently, we will need more support from other layers.
// Keys are ordered in token order (see #3423)
future<shared_ptr<cql_transport::messages::result_message>>
select_statement::execute(service::storage_proxy& proxy,
                          lw_shared_ptr<query::read_command> cmd,
                          std::vector<primary_key>&& primary_keys,
                          service::query_state& state,
                          const query_options& options,
                          gc_clock::time_point now)
{
<<<<<<< HEAD
    // FIXME: pass the timeout from caller. The query has already started
    // earlier (with read_posting_list()), not now.
    auto timeout = db::timeout_clock::now() + options.get_timeout_config().*get_timeout_config_selector();
    return do_with(std::move(primary_keys), [this, &proxy, &state, &options, cmd, timeout] (auto& keys) {
        assert(cmd->partition_limit == query::max_partitions);
        query::result_merger merger(cmd->row_limit, query::max_partitions);
        // there is no point to produce rows beyond the first row_limit:
        auto end = keys.size() <= cmd->row_limit ? keys.end() : keys.begin() + cmd->row_limit;
        return map_reduce(keys.begin(), end, [this, &proxy, &state, &options, cmd, timeout] (auto& key) {
            auto command = ::make_lw_shared<query::read_command>(*cmd);
            // for each partition, read just one clustering row (TODO: can
            // get all needed rows of one partition at once.)
            command->slice._row_ranges.clear();
            if (key.clustering) {
                command->slice._row_ranges.push_back(query::clustering_range::make_singular(key.clustering));
            }
            return proxy.query(_schema,
                    command,
                    {dht::partition_range::make_singular(key.partition)},
                    options.get_consistency(),
                    {timeout, state.get_trace_state()}).then([] (service::storage_proxy::coordinator_query_result qr) {
                return std::move(qr.query_result);
            });
        }, std::move(merger));
    }).then([this, &options, now, cmd] (auto result) {
        // note that cmd here still has the garbage clustering range in slice,
        // but process_results() ignores this part of the slice setting.
        return this->process_results(std::move(result), cmd, options, now);
    });
=======
    if (options.get_specific_options().page_size > 0) {
        // need page, use regular execute
        return do_execute(proxy, state, options);
    }
    int32_t limit = get_limit(options);
    auto now = gc_clock::now();
    auto command = ::make_lw_shared<query::read_command>(_schema->id(), _schema->version(),
        make_partition_slice(options), limit, now, std::experimental::nullopt, query::max_partitions, options.get_timestamp(state));
    auto partition_ranges = _restrictions->get_partition_key_ranges(options);

    tracing::add_table_name(state.get_trace_state(), keyspace(), column_family());

    ++_stats.reads;

    if (needs_post_query_ordering() && _limit) {
        return do_with(std::move(partition_ranges), [this, &proxy, &state, command] (auto prs) {
            assert(command->partition_limit == query::max_partitions);
            query::result_merger merger(command->row_limit * prs.size(), query::max_partitions);
            return map_reduce(prs.begin(), prs.end(), [this, &proxy, &state, command] (auto pr) {
                dht::partition_range_vector prange { pr };
                auto cmd = ::make_lw_shared<query::read_command>(*command);
                return proxy.local().query(_schema, cmd, std::move(prange), db::consistency_level::ONE, state.get_trace_state(),
                                           db::no_timeout);
            }, std::move(merger));
        }).then([command, this, &options, now] (auto result) {
            return this->process_results(std::move(result), command, options, now);
        }).finally([command] { });
    } else {
        auto query = proxy.local().query(_schema, command, std::move(partition_ranges), db::consistency_level::ONE, state.get_trace_state(), db::no_timeout);
        return query.then([command, this, &options, now] (auto result) {
            return this->process_results(std::move(result), command, options, now);
        }).finally([command] {});
    }
>>>>>>> d540d5ff
}

shared_ptr<cql_transport::messages::result_message>
select_statement::process_results(foreign_ptr<lw_shared_ptr<query::result>> results,
                                  lw_shared_ptr<query::read_command> cmd,
                                  const query_options& options,
                                  gc_clock::time_point now)
{
    cql3::selection::result_set_builder builder(*_selection, now,
            options.get_cql_serialization_format());
    query::result_view::consume(*results, cmd->slice,
            cql3::selection::result_set_builder::visitor(builder, *_schema,
                    *_selection));
    auto rs = builder.build();

    if (needs_post_query_ordering()) {
        rs->sort(_ordering_comparator);
        if (_is_reversed) {
            rs->reverse();
        }
        rs->trim(cmd->row_limit);
    }
    update_stats_rows_read(rs->size());
    return ::make_shared<cql_transport::messages::result_message::rows>(std::move(rs));
}

::shared_ptr<restrictions::statement_restrictions> select_statement::get_restrictions() const {
    return _restrictions;
}

primary_key_select_statement::primary_key_select_statement(schema_ptr schema, uint32_t bound_terms,
                                                           ::shared_ptr<parameters> parameters,
                                                           ::shared_ptr<selection::selection> selection,
                                                           ::shared_ptr<restrictions::statement_restrictions> restrictions,
                                                           bool is_reversed,
                                                           ordering_comparator_type ordering_comparator,
                                                           ::shared_ptr<term> limit, cql_stats &stats)
    : select_statement{schema, bound_terms, parameters, selection, restrictions, is_reversed, ordering_comparator, limit, stats}
{}

::shared_ptr<cql3::statements::select_statement>
indexed_table_select_statement::prepare(database& db,
                                        schema_ptr schema,
                                        uint32_t bound_terms,
                                        ::shared_ptr<parameters> parameters,
                                        ::shared_ptr<selection::selection> selection,
                                        ::shared_ptr<restrictions::statement_restrictions> restrictions,
                                        bool is_reversed,
                                        ordering_comparator_type ordering_comparator,
                                        ::shared_ptr<term> limit, cql_stats &stats)
{
    auto index_opt = find_idx(db, schema, restrictions);
    if (!index_opt) {
        throw std::runtime_error("No index found.");
    }
    return ::make_shared<cql3::statements::indexed_table_select_statement>(
            schema,
            bound_terms,
            parameters,
            std::move(selection),
            std::move(restrictions),
            is_reversed,
            std::move(ordering_comparator),
            limit,
            stats,
            *index_opt);

}


stdx::optional<secondary_index::index> indexed_table_select_statement::find_idx(database& db,
                                                                                schema_ptr schema,
                                                                                ::shared_ptr<restrictions::statement_restrictions> restrictions)
{
    auto& sim = db.find_column_family(schema).get_index_manager();
    for (::shared_ptr<cql3::restrictions::restrictions> restriction : restrictions->index_restrictions()) {
        for (const auto& cdef : restriction->get_column_defs()) {
            for (auto index : sim.list_indexes()) {
                if (index.depends_on(*cdef)) {
                    return stdx::make_optional<secondary_index::index>(std::move(index));
                }
            }
        }
    }
    return stdx::nullopt;
}

indexed_table_select_statement::indexed_table_select_statement(schema_ptr schema, uint32_t bound_terms,
                                                           ::shared_ptr<parameters> parameters,
                                                           ::shared_ptr<selection::selection> selection,
                                                           ::shared_ptr<restrictions::statement_restrictions> restrictions,
                                                           bool is_reversed,
                                                           ordering_comparator_type ordering_comparator,
                                                           ::shared_ptr<term> limit, cql_stats &stats,
                                                           const secondary_index::index& index)
    : select_statement{schema, bound_terms, parameters, selection, restrictions, is_reversed, ordering_comparator, limit, stats}
    , _index{index}
{}

future<shared_ptr<cql_transport::messages::result_message>>
indexed_table_select_statement::do_execute(service::storage_proxy& proxy,
                             service::query_state& state,
                             const query_options& options)
{
    tracing::add_table_name(state.get_trace_state(), keyspace(), column_family());

    auto cl = options.get_consistency();

    validate_for_read(_schema->ks_name(), cl);

    int32_t limit = get_limit(options);
    auto now = gc_clock::now();

    ++_stats.reads;
    ++_stats.secondary_index_reads;

    assert(_restrictions->uses_secondary_indexing());
<<<<<<< HEAD

    // Secondary index search has two steps: 1. use the index table to find a
    // list of primary keys matching the query. 2. read the rows matching
    // these primary keys from the base table and return the selected columns.
    // In "whole_partitions" case, we can do the above in whole partition
    // granularity. "partition_slices" is similar, but we fetch the same
    // clustering prefix (make_partition_slice()) from a list of partitions.
    // In other cases we need to list, and retrieve, individual rows and
    // not entire partitions. See issue #3405 for more details.
    bool whole_partitions = false;
    bool partition_slices = false;
    if (_schema->clustering_key_size() == 0) {
        // Obviously, if there are no clustering columns, then we can work at
        // the granularity of whole partitions.
        whole_partitions = true;
    } else {
        if (_index.depends_on(*(_schema->clustering_key_columns().begin()))) {
            // Searching on the *first* clustering column means in each of
            // matching partition, we can take the same contiguous clustering
            // slice (clustering prefix).
            partition_slices = true;
        } else {
            // Search on any partition column means that either all rows
            // match or all don't, so we can work with whole partitions.
            for (auto& cdef : _schema->partition_key_columns()) {
                if (_index.depends_on(cdef)) {
                    whole_partitions = true;
                    break;
                }
            }
        }
    }

    if (whole_partitions || partition_slices) {
        // In this case, can use our normal query machinery, which retrieves
        // entire partitions or the same slice for many partitions.
        return find_index_partition_ranges(proxy, state, options).then([limit, now, &state, &options, &proxy, this] (dht::partition_range_vector partition_ranges) {
            auto command = ::make_lw_shared<query::read_command>(
=======
    return find_index_partition_ranges(proxy, state, options).then([limit, now, &state, &options, &proxy, this] (dht::partition_range_vector partition_ranges) {
        auto command = ::make_lw_shared<query::read_command>(
>>>>>>> d540d5ff
                _schema->id(),
                _schema->version(),
                make_partition_slice(options),
                limit,
                now,
                tracing::make_trace_info(state.get_trace_state()),
                query::max_partitions,
                utils::UUID(),
                options.get_timestamp(state));
            return this->execute(proxy, command, std::move(partition_ranges), state, options, now);
        });
    } else {
        // In this case, we need to retrieve a list of rows (not entire
        // partitions) and then retrieve those specific rows.
        return find_index_clustering_rows(proxy, state, options).then([limit, now, &state, &options, &proxy, this] (std::vector<primary_key> primary_keys) {
            auto command = ::make_lw_shared<query::read_command>(
                _schema->id(),
                _schema->version(),
                // Note: the "clustering bounds" set in make_partition_slice()
                // here is garbage, and will be overridden by execute() anyway
                make_partition_slice(options),
                limit,
                now,
                tracing::make_trace_info(state.get_trace_state()),
                query::max_partitions,
                utils::UUID(),
                options.get_timestamp(state));
            return this->execute(proxy, command, std::move(primary_keys), state, options, now);
        });
    }
}

// Utility function for getting the schema of the materialized view used for
// the secondary index implementation.
static schema_ptr
get_index_schema(service::storage_proxy& proxy,
                const secondary_index::index& index,
                const schema_ptr& schema,
                tracing::trace_state_ptr& trace_state)
{
    const auto& im = index.metadata();
    sstring index_table_name = im.name() + "_index";
    tracing::add_table_name(trace_state, schema->ks_name(), index_table_name);
    return proxy.get_db().local().find_schema(schema->ks_name(), index_table_name);
}

// Utility function for reading from the index view (get_index_view()))
// the posting-list for a particular value of the indexed column.
// Remember a secondary index can only be created on a single column.
static future<service::storage_proxy::coordinator_query_result>
read_posting_list(service::storage_proxy& proxy,
                  schema_ptr view_schema,
                  const std::vector<::shared_ptr<restrictions::restrictions>>& index_restrictions,
                  const query_options& options,
                  int32_t limit,
                  service::query_state& state,
                  gc_clock::time_point now,
                  db::timeout_clock::time_point timeout)
{
    dht::partition_range_vector partition_ranges;
    // FIXME: there should be only one index restriction for this index!
    // Perhaps even one index restriction entirely (do we support
    // intersection queries?).
    for (const auto& restriction : index_restrictions) {
        auto pk = partition_key::from_optional_exploded(*view_schema, restriction->values(options));
        auto dk = dht::global_partitioner().decorate_key(*view_schema, pk);
        auto range = dht::partition_range::make_singular(dk);
        partition_ranges.emplace_back(range);
    }
    partition_slice_builder partition_slice_builder{*view_schema};
    auto cmd = ::make_lw_shared<query::read_command>(
            view_schema->id(),
            view_schema->version(),
            partition_slice_builder.build(),
            limit,
            now,
            tracing::make_trace_info(state.get_trace_state()),
            query::max_partitions,
            utils::UUID(),
            options.get_timestamp(state));
    return proxy.query(view_schema,
            cmd,
            std::move(partition_ranges),
            options.get_consistency(),
            {timeout, state.get_trace_state()});
}

// Note: the partitions keys returned by this function are sorted
// in token order. See issue #3423.
future<dht::partition_range_vector>
indexed_table_select_statement::find_index_partition_ranges(service::storage_proxy& proxy,
                                             service::query_state& state,
                                             const query_options& options)
{
    schema_ptr view = get_index_schema(proxy, _index, _schema, state.get_trace_state());
    auto now = gc_clock::now();
    auto timeout = db::timeout_clock::now() + options.get_timeout_config().*get_timeout_config_selector();
    return read_posting_list(proxy, view, _restrictions->index_restrictions(), options, get_limit(options), state, now, timeout).then(
            [this, now, &options, view] (service::storage_proxy::coordinator_query_result qr) {
        std::vector<const column_definition*> columns;
        for (const column_definition& cdef : _schema->partition_key_columns()) {
            columns.emplace_back(view->get_column_definition(cdef.name()));
        }
        auto selection = selection::selection::for_columns(view, columns);
        cql3::selection::result_set_builder builder(*selection, now, options.get_cql_serialization_format());
        // FIXME: read_posting_list already asks to read primary keys only.
        // why do we need to specify this again?
        auto slice = partition_slice_builder(*view).build();
        query::result_view::consume(*qr.query_result,
                                    slice,
                                    cql3::selection::result_set_builder::visitor(builder, *view, *selection));
        auto rs = cql3::untyped_result_set(::make_shared<cql_transport::messages::result_message::rows>(std::move(builder.build())));
        dht::partition_range_vector partition_ranges;
        partition_ranges.reserve(rs.size());
        // We are reading the list of primary keys as rows of a single
        // partition (in the index view), so they are sorted in
        // lexicographical order (N.B. this is NOT token order!). We need
        // to avoid outputting the same partition key twice, but luckily in
        // the sorted order, these will be adjacent.
        stdx::optional<dht::decorated_key> last_dk;
        for (size_t i = 0; i < rs.size(); i++) {
            const auto& row = rs.at(i);
            std::vector<bytes> pk_columns;
            for (const auto& column : row.get_columns()) {
                pk_columns.push_back(row.get_blob(column->name->to_string()));
            }
            auto pk = partition_key::from_exploded(*_schema, pk_columns);
            auto dk = dht::global_partitioner().decorate_key(*_schema, pk);
            if (last_dk && last_dk->equal(*_schema, dk)) {
                // Another row of the same partition, no need to output the
                // same partition key again.
                continue;
            }
            last_dk = dk;
            auto range = dht::partition_range::make_singular(dk);
            partition_ranges.emplace_back(range);
        }
        return partition_ranges;
    });
}

// Note: the partitions keys returned by this function are sorted
// in token order. See issue #3423.
future<std::vector<indexed_table_select_statement::primary_key>>
indexed_table_select_statement::find_index_clustering_rows(service::storage_proxy& proxy, service::query_state& state, const query_options& options)
{
    schema_ptr view = get_index_schema(proxy, _index, _schema, state.get_trace_state());
    auto now = gc_clock::now();
    auto timeout = db::timeout_clock::now() + options.get_timeout_config().*get_timeout_config_selector();
    return read_posting_list(proxy, view, _restrictions->index_restrictions(), options, get_limit(options), state, now, timeout).then(
            [this, now, &options, view] (service::storage_proxy::coordinator_query_result qr) {
        std::vector<const column_definition*> columns;
        for (const column_definition& cdef : _schema->partition_key_columns()) {
            columns.emplace_back(view->get_column_definition(cdef.name()));
        }
        for (const column_definition& cdef : _schema->clustering_key_columns()) {
            columns.emplace_back(view->get_column_definition(cdef.name()));
        }
        auto selection = selection::selection::for_columns(view, columns);
        cql3::selection::result_set_builder builder(*selection, now, options.get_cql_serialization_format());
        // FIXME: read_posting_list already asks to read primary keys only.
        // why do we need to specify this again?
        auto slice = partition_slice_builder(*view).build();
        query::result_view::consume(*qr.query_result,
                                    slice,
                                    cql3::selection::result_set_builder::visitor(builder, *view, *selection));
        auto rs = cql3::untyped_result_set(::make_shared<cql_transport::messages::result_message::rows>(std::move(builder.build())));
        std::vector<primary_key> primary_keys;
        primary_keys.reserve(rs.size());
        for (size_t i = 0; i < rs.size(); i++) {
            const auto& row = rs.at(i);
            auto pk_columns = _schema->partition_key_columns() | boost::adaptors::transformed([&] (auto& cdef) {
                return row.get_blob(cdef.name_as_text());
            });
            auto pk = partition_key::from_range(pk_columns);
            auto dk = dht::global_partitioner().decorate_key(*_schema, pk);
            auto ck_columns = _schema->clustering_key_columns() | boost::adaptors::transformed([&] (auto& cdef) {
                return row.get_blob(cdef.name_as_text());
            });
            auto ck = clustering_key::from_range(ck_columns);
            primary_keys.emplace_back(primary_key{std::move(dk), std::move(ck)});
        }
        return primary_keys;
    });
}

namespace raw {

audit::statement_category select_statement::category() const {
    return audit::statement_category::QUERY;
}

select_statement::select_statement(::shared_ptr<cf_name> cf_name,
                                   ::shared_ptr<parameters> parameters,
                                   std::vector<::shared_ptr<selection::raw_selector>> select_clause,
                                   std::vector<::shared_ptr<relation>> where_clause,
                                   ::shared_ptr<term::raw> limit)
    : cf_statement(std::move(cf_name))
    , _parameters(std::move(parameters))
    , _select_clause(std::move(select_clause))
    , _where_clause(std::move(where_clause))
    , _limit(std::move(limit))
{ }

void select_statement::maybe_jsonize_select_clause(database& db, schema_ptr schema) {
    // Fill wildcard clause with explicit column identifiers for as_json function
    if (_parameters->is_json()) {
        if (_select_clause.empty()) {
            _select_clause.reserve(schema->all_columns().size());
            for (const column_definition& column_def : schema->all_columns_in_select_order()) {
                _select_clause.push_back(make_shared<selection::raw_selector>(
                        make_shared<column_identifier::raw>(column_def.name_as_text(), true), nullptr));
            }
        }

        // Prepare selector names + types for as_json function
        std::vector<sstring> selector_names;
        std::vector<data_type> selector_types;
        std::vector<const column_definition*> defs;
        selector_names.reserve(_select_clause.size());
        auto selectables = selection::raw_selector::to_selectables(_select_clause, schema);
        selection::selector_factories factories(selection::raw_selector::to_selectables(_select_clause, schema), db, schema, defs);
        auto selectors = factories.new_instances();
        for (size_t i = 0; i < selectors.size(); ++i) {
            selector_names.push_back(selectables[i]->to_string());
            selector_types.push_back(selectors[i]->get_type());
        }

        // Prepare args for as_json_function
        std::vector<::shared_ptr<selection::selectable::raw>> raw_selectables;
        raw_selectables.reserve(_select_clause.size());
        for (const auto& raw_selector : _select_clause) {
            raw_selectables.push_back(raw_selector->selectable_);
        }
        auto as_json = ::make_shared<functions::as_json_function>(std::move(selector_names), std::move(selector_types));
        auto as_json_selector = ::make_shared<selection::raw_selector>(
                ::make_shared<selection::selectable::with_anonymous_function::raw>(as_json, std::move(raw_selectables)), nullptr);
        _select_clause.clear();
        _select_clause.push_back(as_json_selector);
    }
}

std::unique_ptr<prepared_statement> select_statement::prepare(database& db, cql_stats& stats, bool for_view) {
    schema_ptr schema = validation::validate_column_family(db, keyspace(), column_family());
    auto bound_names = get_bound_variables();

    maybe_jsonize_select_clause(db, schema);

    auto selection = _select_clause.empty()
                     ? selection::selection::wildcard(schema)
                     : selection::selection::from_selectors(db, schema, _select_clause);

    auto restrictions = prepare_restrictions(db, schema, bound_names, selection, for_view);

    if (_parameters->is_distinct()) {
        validate_distinct_selection(schema, selection, restrictions);
    }

    select_statement::ordering_comparator_type ordering_comparator;
    bool is_reversed_ = false;

    if (!_parameters->orderings().empty()) {
        assert(!for_view);
        verify_ordering_is_allowed(restrictions);
        ordering_comparator = get_ordering_comparator(schema, selection, restrictions);
        is_reversed_ = is_reversed(schema);
    }

    check_needs_filtering(restrictions);

    ::shared_ptr<cql3::statements::select_statement> stmt;
    if (restrictions->uses_secondary_indexing()) {
        stmt = indexed_table_select_statement::prepare(
                db,
                schema,
                bound_names->size(),
                _parameters,
                std::move(selection),
                std::move(restrictions),
                is_reversed_,
                std::move(ordering_comparator),
                prepare_limit(db, bound_names),
                stats);
    } else {
        stmt = ::make_shared<cql3::statements::primary_key_select_statement>(
                schema,
                bound_names->size(),
                _parameters,
                std::move(selection),
                std::move(restrictions),
                is_reversed_,
                std::move(ordering_comparator),
                prepare_limit(db, bound_names),
                stats);
    }

    auto partition_key_bind_indices = bound_names->get_partition_key_bind_indexes(schema);

    return std::make_unique<prepared>(audit_info(), std::move(stmt), std::move(*bound_names), std::move(partition_key_bind_indices));
}

::shared_ptr<restrictions::statement_restrictions>
select_statement::prepare_restrictions(database& db,
                                       schema_ptr schema,
                                       ::shared_ptr<variable_specifications> bound_names,
                                       ::shared_ptr<selection::selection> selection,
                                       bool for_view)
{
    try {
        // FIXME: this method should take a separate allow_filtering parameter
        // and pass it on. Currently we pass "for_view" as allow_filtering.
        return ::make_shared<restrictions::statement_restrictions>(db, schema, statement_type::SELECT, std::move(_where_clause), bound_names,
            selection->contains_only_static_columns(), selection->contains_a_collection(), for_view, for_view);
    } catch (const exceptions::unrecognized_entity_exception& e) {
        if (contains_alias(e.entity)) {
            throw exceptions::invalid_request_exception(sprint("Aliases aren't allowed in the where clause ('%s')", e.relation->to_string()));
        }
        throw;
    }
}

/** Returns a ::shared_ptr<term> for the limit or null if no limit is set */
::shared_ptr<term>
select_statement::prepare_limit(database& db, ::shared_ptr<variable_specifications> bound_names)
{
    if (!_limit) {
        return {};
    }

    auto prep_limit = _limit->prepare(db, keyspace(), limit_receiver());
    prep_limit->collect_marker_specification(bound_names);
    return prep_limit;
}

void select_statement::verify_ordering_is_allowed(::shared_ptr<restrictions::statement_restrictions> restrictions)
{
    if (restrictions->uses_secondary_indexing()) {
        throw exceptions::invalid_request_exception("ORDER BY with 2ndary indexes is not supported.");
    }
    if (restrictions->is_key_range()) {
        throw exceptions::invalid_request_exception("ORDER BY is only supported when the partition key is restricted by an EQ or an IN.");
    }
}

void select_statement::validate_distinct_selection(schema_ptr schema,
                                                   ::shared_ptr<selection::selection> selection,
                                                   ::shared_ptr<restrictions::statement_restrictions> restrictions)
{
    if (restrictions->has_non_primary_key_restriction() || restrictions->has_clustering_columns_restriction()) {
        throw exceptions::invalid_request_exception(
            "SELECT DISTINCT with WHERE clause only supports restriction by partition key.");
    }
    for (auto&& def : selection->get_columns()) {
        if (!def->is_partition_key() && !def->is_static()) {
            throw exceptions::invalid_request_exception(sprint(
                "SELECT DISTINCT queries must only request partition key columns and/or static columns (not %s)",
                def->name_as_text()));
        }
    }

    // If it's a key range, we require that all partition key columns are selected so we don't have to bother
    // with post-query grouping.
    if (!restrictions->is_key_range()) {
        return;
    }

    for (auto&& def : schema->partition_key_columns()) {
        if (!selection->has_column(def)) {
            throw exceptions::invalid_request_exception(sprint(
                "SELECT DISTINCT queries must request all the partition key columns (missing %s)", def.name_as_text()));
        }
    }
}

void select_statement::handle_unrecognized_ordering_column(::shared_ptr<column_identifier> column)
{
    if (contains_alias(column)) {
        throw exceptions::invalid_request_exception(sprint("Aliases are not allowed in order by clause ('%s')", *column));
    }
    throw exceptions::invalid_request_exception(sprint("Order by on unknown column %s", *column));
}

select_statement::ordering_comparator_type
select_statement::get_ordering_comparator(schema_ptr schema,
                                          ::shared_ptr<selection::selection> selection,
                                          ::shared_ptr<restrictions::statement_restrictions> restrictions)
{
    if (!restrictions->key_is_in_relation()) {
        return {};
    }

    std::vector<std::pair<uint32_t, data_type>> sorters;
    sorters.reserve(_parameters->orderings().size());

    // If we order post-query (see orderResults), the sorted column needs to be in the ResultSet for sorting,
    // even if we don't
    // ultimately ship them to the client (CASSANDRA-4911).
    for (auto&& e : _parameters->orderings()) {
        auto&& raw = e.first;
        ::shared_ptr<column_identifier> column = raw->prepare_column_identifier(schema);
        const column_definition* def = schema->get_column_definition(column->name());
        if (!def) {
            handle_unrecognized_ordering_column(column);
        }
        auto index = selection->index_of(*def);
        if (index < 0) {
            index = selection->add_column_for_ordering(*def);
        }

        sorters.emplace_back(index, def->type);
    }

    return [sorters = std::move(sorters)] (const result_row_type& r1, const result_row_type& r2) mutable {
        for (auto&& e : sorters) {
            auto& c1 = r1[e.first];
            auto& c2 = r2[e.first];
            auto type = e.second;

            if (bool(c1) != bool(c2)) {
                return bool(c2);
            }
            if (c1) {
                int result = type->compare(*c1, *c2);
                if (result != 0) {
                    return result < 0;
                }
            }
        }
        return false;
    };
}

bool select_statement::is_reversed(schema_ptr schema) {
    assert(_parameters->orderings().size() > 0);
    parameters::orderings_type::size_type i = 0;
    bool is_reversed_ = false;
    bool relation_order_unsupported = false;

    for (auto&& e : _parameters->orderings()) {
        ::shared_ptr<column_identifier> column = e.first->prepare_column_identifier(schema);
        bool reversed = e.second;

        auto def = schema->get_column_definition(column->name());
        if (!def) {
            handle_unrecognized_ordering_column(column);
        }

        if (!def->is_clustering_key()) {
            throw exceptions::invalid_request_exception(sprint(
                "Order by is currently only supported on the clustered columns of the PRIMARY KEY, got %s", *column));
        }

        if (i != def->component_index()) {
            throw exceptions::invalid_request_exception(
                "Order by currently only support the ordering of columns following their declared order in the PRIMARY KEY");
        }

        bool current_reverse_status = (reversed != def->type->is_reversed());

        if (i == 0) {
            is_reversed_ = current_reverse_status;
        }

        if (is_reversed_ != current_reverse_status) {
            relation_order_unsupported = true;
        }
        ++i;
    }

    if (relation_order_unsupported) {
        throw exceptions::invalid_request_exception("Unsupported order by relation");
    }

    return is_reversed_;
}

/** If ALLOW FILTERING was not specified, this verifies that it is not needed */
void select_statement::check_needs_filtering(::shared_ptr<restrictions::statement_restrictions> restrictions)
{
    // non-key-range non-indexed queries cannot involve filtering underneath
    if (!_parameters->allow_filtering() && (restrictions->is_key_range() || restrictions->uses_secondary_indexing())) {
        // We will potentially filter data if either:
        //  - Have more than one IndexExpression
        //  - Have no index expression and the column filter is not the identity
        if (restrictions->need_filtering()) {
            throw exceptions::invalid_request_exception(
                "Cannot execute this query as it might involve data filtering and "
                    "thus may have unpredictable performance. If you want to execute "
                    "this query despite the performance unpredictability, use ALLOW FILTERING");
        }
    }
}

bool select_statement::contains_alias(::shared_ptr<column_identifier> name) {
    return std::any_of(_select_clause.begin(), _select_clause.end(), [name] (auto raw) {
        return raw->alias && *name == *raw->alias;
    });
}

::shared_ptr<column_specification> select_statement::limit_receiver() {
    return ::make_shared<column_specification>(keyspace(), column_family(), ::make_shared<column_identifier>("[limit]", true),
        int32_type);
}

}

}

namespace util {

shared_ptr<cql3::statements::raw::select_statement> build_select_statement(
            const sstring_view& cf_name,
            const sstring_view& where_clause,
            bool select_all_columns,
            const std::vector<column_definition>& selected_columns) {
    std::ostringstream out;
    out << "SELECT ";
    if (select_all_columns) {
        out << "*";
    } else {
        // If the column name is not entirely lowercase (or digits or _),
        // when output to CQL it must be quoted to preserve case as well
        // as non alphanumeric characters.
        auto cols = boost::copy_range<std::vector<sstring>>(selected_columns
                | boost::adaptors::transformed(std::mem_fn(&column_definition::name_as_cql_string)));
        out << join(", ", cols);
    }
    // Note that cf_name may need to be quoted, just like column names above.
    out << " FROM " << util::maybe_quote(cf_name.to_string()) << " WHERE " << where_clause << " ALLOW FILTERING";
    return do_with_parser(out.str(), std::mem_fn(&cql3_parser::CqlParser::selectStatement));
}

}

}<|MERGE_RESOLUTION|>--- conflicted
+++ resolved
@@ -43,10 +43,7 @@
 #include "partition_slice_builder.hh"
 #include "cql3/untyped_result_set.hh"
 #include "db/timeout_clock.hh"
-<<<<<<< HEAD
 #include <boost/algorithm/cxx11/any_of.hpp>
-=======
->>>>>>> d540d5ff
 
 namespace cql3 {
 
@@ -490,7 +487,6 @@
                           const query_options& options,
                           gc_clock::time_point now)
 {
-<<<<<<< HEAD
     // FIXME: pass the timeout from caller. The query has already started
     // earlier (with read_posting_list()), not now.
     auto timeout = db::timeout_clock::now() + options.get_timeout_config().*get_timeout_config_selector();
@@ -520,41 +516,6 @@
         // but process_results() ignores this part of the slice setting.
         return this->process_results(std::move(result), cmd, options, now);
     });
-=======
-    if (options.get_specific_options().page_size > 0) {
-        // need page, use regular execute
-        return do_execute(proxy, state, options);
-    }
-    int32_t limit = get_limit(options);
-    auto now = gc_clock::now();
-    auto command = ::make_lw_shared<query::read_command>(_schema->id(), _schema->version(),
-        make_partition_slice(options), limit, now, std::experimental::nullopt, query::max_partitions, options.get_timestamp(state));
-    auto partition_ranges = _restrictions->get_partition_key_ranges(options);
-
-    tracing::add_table_name(state.get_trace_state(), keyspace(), column_family());
-
-    ++_stats.reads;
-
-    if (needs_post_query_ordering() && _limit) {
-        return do_with(std::move(partition_ranges), [this, &proxy, &state, command] (auto prs) {
-            assert(command->partition_limit == query::max_partitions);
-            query::result_merger merger(command->row_limit * prs.size(), query::max_partitions);
-            return map_reduce(prs.begin(), prs.end(), [this, &proxy, &state, command] (auto pr) {
-                dht::partition_range_vector prange { pr };
-                auto cmd = ::make_lw_shared<query::read_command>(*command);
-                return proxy.local().query(_schema, cmd, std::move(prange), db::consistency_level::ONE, state.get_trace_state(),
-                                           db::no_timeout);
-            }, std::move(merger));
-        }).then([command, this, &options, now] (auto result) {
-            return this->process_results(std::move(result), command, options, now);
-        }).finally([command] { });
-    } else {
-        auto query = proxy.local().query(_schema, command, std::move(partition_ranges), db::consistency_level::ONE, state.get_trace_state(), db::no_timeout);
-        return query.then([command, this, &options, now] (auto result) {
-            return this->process_results(std::move(result), command, options, now);
-        }).finally([command] {});
-    }
->>>>>>> d540d5ff
 }
 
 shared_ptr<cql_transport::messages::result_message>
@@ -672,7 +633,6 @@
     ++_stats.secondary_index_reads;
 
     assert(_restrictions->uses_secondary_indexing());
-<<<<<<< HEAD
 
     // Secondary index search has two steps: 1. use the index table to find a
     // list of primary keys matching the query. 2. read the rows matching
@@ -711,10 +671,6 @@
         // entire partitions or the same slice for many partitions.
         return find_index_partition_ranges(proxy, state, options).then([limit, now, &state, &options, &proxy, this] (dht::partition_range_vector partition_ranges) {
             auto command = ::make_lw_shared<query::read_command>(
-=======
-    return find_index_partition_ranges(proxy, state, options).then([limit, now, &state, &options, &proxy, this] (dht::partition_range_vector partition_ranges) {
-        auto command = ::make_lw_shared<query::read_command>(
->>>>>>> d540d5ff
                 _schema->id(),
                 _schema->version(),
                 make_partition_slice(options),
