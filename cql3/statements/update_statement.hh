/*
 * Licensed to the Apache Software Foundation (ASF) under one
 * or more contributor license agreements.  See the NOTICE file
 * distributed with this work for additional information
 * regarding copyright ownership.  The ASF licenses this file
 * to you under the Apache License, Version 2.0 (the
 * "License"); you may not use this file except in compliance
 * with the License.  You may obtain a copy of the License at
 *
 *     http://www.apache.org/licenses/LICENSE-2.0
 *
 * Unless required by applicable law or agreed to in writing, software
 * distributed under the License is distributed on an "AS IS" BASIS,
 * WITHOUT WARRANTIES OR CONDITIONS OF ANY KIND, either express or implied.
 * See the License for the specific language governing permissions and
 * limitations under the License.
 */

/*
 * Copyright (C) 2015 ScyllaDB
 *
 * Modified by ScyllaDB
 */

/*
 * This file is part of Scylla.
 *
 * See the LICENSE.PROPRIETARY file in the top-level directory for licensing information.
 */

#pragma once

#include "cql3/statements/modification_statement.hh"
#include "cql3/statements/raw/modification_statement.hh"
#include "cql3/column_identifier.hh"
#include "cql3/term.hh"

#include "database_fwd.hh"

#include <vector>
#include "unimplemented.hh"

namespace cql3 {

namespace statements {

/**
 * An <code>UPDATE</code> statement parsed from a CQL query statement.
 *
 */
class update_statement : public modification_statement {
public:
#if 0
    private static final Constants.Value EMPTY = new Constants.Value(ByteBufferUtil.EMPTY_BYTE_BUFFER);
#endif

    update_statement(audit::audit_info_ptr&& audit_info, statement_type type, uint32_t bound_terms, schema_ptr s, std::unique_ptr<attributes> attrs, uint64_t* cql_stats_counter_ptr);
private:
    virtual bool require_full_clustering_key() const override;

    virtual bool allow_clustering_key_slices() const override;

    virtual void add_update_for_key(mutation& m, const query::clustering_range& range, const update_parameters& params, const json_cache_opt& json_cache) override;

    virtual void execute_operations_for_key(mutation& m, const clustering_key_prefix& prefix, const update_parameters& params, const json_cache_opt& json_cache);
};

/*
 * Update statement specification that has specifically one bound name - a JSON string.
 * Overridden add_update_for_key uses this parsed JSON to look up values for columns.
 */
class insert_prepared_json_statement : public update_statement {
    ::shared_ptr<term> _term;
    bool _default_unset;
public:
<<<<<<< HEAD
    insert_prepared_json_statement(audit::audit_info_ptr&& audit_info, uint32_t bound_terms, schema_ptr s, std::unique_ptr<attributes> attrs, uint64_t* cql_stats_counter_ptr, ::shared_ptr<term> t)
        : update_statement(std::move(audit_info), statement_type::INSERT, bound_terms, s, std::move(attrs), cql_stats_counter_ptr), _term(t) {
=======
    insert_prepared_json_statement(uint32_t bound_terms, schema_ptr s, std::unique_ptr<attributes> attrs, uint64_t* cql_stats_counter_ptr, ::shared_ptr<term> t, bool default_unset)
        : update_statement(statement_type::INSERT, bound_terms, s, std::move(attrs), cql_stats_counter_ptr), _term(t), _default_unset(default_unset) {
>>>>>>> b9a2f4a2
        _restrictions = ::make_shared<restrictions::statement_restrictions>(s, false);
    }
private:
    virtual void execute_operations_for_key(mutation& m, const clustering_key_prefix& prefix, const update_parameters& params, const json_cache_opt& json_cache) override;

    virtual dht::partition_range_vector build_partition_keys(const query_options& options, const json_cache_opt& json_cache) override;

    virtual query::clustering_row_ranges create_clustering_ranges(const query_options& options, const json_cache_opt& json_cache) override;

    json_cache_opt maybe_prepare_json_cache(const query_options& options) override;

    void execute_set_value(mutation& m, const clustering_key_prefix& prefix, const update_parameters& params, const column_definition& column, const bytes_opt& value);
};

}

}<|MERGE_RESOLUTION|>--- conflicted
+++ resolved
@@ -73,13 +73,8 @@
     ::shared_ptr<term> _term;
     bool _default_unset;
 public:
-<<<<<<< HEAD
-    insert_prepared_json_statement(audit::audit_info_ptr&& audit_info, uint32_t bound_terms, schema_ptr s, std::unique_ptr<attributes> attrs, uint64_t* cql_stats_counter_ptr, ::shared_ptr<term> t)
-        : update_statement(std::move(audit_info), statement_type::INSERT, bound_terms, s, std::move(attrs), cql_stats_counter_ptr), _term(t) {
-=======
-    insert_prepared_json_statement(uint32_t bound_terms, schema_ptr s, std::unique_ptr<attributes> attrs, uint64_t* cql_stats_counter_ptr, ::shared_ptr<term> t, bool default_unset)
-        : update_statement(statement_type::INSERT, bound_terms, s, std::move(attrs), cql_stats_counter_ptr), _term(t), _default_unset(default_unset) {
->>>>>>> b9a2f4a2
+    insert_prepared_json_statement(audit::audit_info_ptr&& audit_info, uint32_t bound_terms, schema_ptr s, std::unique_ptr<attributes> attrs, uint64_t* cql_stats_counter_ptr, ::shared_ptr<term> t, bool default_unset)
+        : update_statement(std::move(audit_info), statement_type::INSERT, bound_terms, s, std::move(attrs), cql_stats_counter_ptr), _term(t), _default_unset(default_unset) {
         _restrictions = ::make_shared<restrictions::statement_restrictions>(s, false);
     }
 private:
