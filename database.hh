--- conflicted
+++ resolved
@@ -73,13 +73,10 @@
 #include "dirty_memory_manager.hh"
 #include "reader_concurrency_semaphore.hh"
 #include "db/timeout_clock.hh"
-<<<<<<< HEAD
 #include "querier.hh"
 #include "mutation_query.hh"
 #include "db/large_partition_handler.hh"
 #include <unordered_set>
-=======
->>>>>>> d540d5ff
 
 class cell_locker;
 class cell_locker_stats;
@@ -663,12 +660,8 @@
         tracing::trace_state_ptr trace_state,
         query::result_memory_limiter& memory_limiter,
         uint64_t max_result_size,
-<<<<<<< HEAD
         db::timeout_clock::time_point timeout = db::no_timeout,
         querier_cache_context cache_ctx = { });
-=======
-        db::timeout_clock::time_point timeout = db::no_timeout);
->>>>>>> d540d5ff
 
     void start();
     future<> stop();
@@ -899,19 +892,6 @@
 
 // Filters out mutation that doesn't belong to current shard.
 flat_mutation_reader make_local_shard_sstable_reader(schema_ptr s,
-<<<<<<< HEAD
-=======
-        lw_shared_ptr<sstables::sstable_set> sstables,
-        const dht::partition_range& pr,
-        const query::partition_slice& slice,
-        const io_priority_class& pc,
-        reader_resource_tracker resource_tracker,
-        tracing::trace_state_ptr trace_state,
-        streamed_mutation::forwarding fwd,
-        mutation_reader::forwarding fwd_mr);
-
-flat_mutation_reader make_range_sstable_reader(schema_ptr s,
->>>>>>> d540d5ff
         lw_shared_ptr<sstables::sstable_set> sstables,
         const dht::partition_range& pr,
         const query::partition_slice& slice,
@@ -1123,7 +1103,6 @@
 private:
     ::cf_stats _cf_stats;
     static const size_t max_count_concurrent_reads{100};
-<<<<<<< HEAD
     size_t max_memory_concurrent_reads() { return _dbcfg.available_memory * 0.02; }
     // Assume a queued read takes up 10kB of memory, and allow 2% of memory to be filled up with such reads.
     size_t max_inactive_queue_length() { return _dbcfg.available_memory * 0.02 / 10000; }
@@ -1132,16 +1111,6 @@
     size_t max_memory_streaming_concurrent_reads() { return _dbcfg.available_memory * 0.02; }
     static const size_t max_count_system_concurrent_reads{10};
     size_t max_memory_system_concurrent_reads() { return _dbcfg.available_memory * 0.02; };
-=======
-    static size_t max_memory_concurrent_reads() { return memory::stats().total_memory() * 0.02; }
-    // Assume a queued read takes up 10kB of memory, and allow 2% of memory to be filled up with such reads.
-    static size_t max_inactive_queue_length() { return memory::stats().total_memory() * 0.02 / 10000; }
-    // They're rather heavyweight, so limit more
-    static const size_t max_count_streaming_concurrent_reads{10};
-    static size_t max_memory_streaming_concurrent_reads() { return memory::stats().total_memory() * 0.02; }
-    static const size_t max_count_system_concurrent_reads{10};
-    static size_t max_memory_system_concurrent_reads() { return memory::stats().total_memory() * 0.02; };
->>>>>>> d540d5ff
     static constexpr size_t max_concurrent_sstable_loads() { return 3; }
 
     struct db_stats {
@@ -1299,11 +1268,7 @@
     unsigned shard_of(const dht::token& t);
     unsigned shard_of(const mutation& m);
     unsigned shard_of(const frozen_mutation& m);
-<<<<<<< HEAD
     future<lw_shared_ptr<query::result>, cache_temperature> query(schema_ptr, const query::read_command& cmd, query::result_options opts,
-=======
-    future<lw_shared_ptr<query::result>, cache_temperature> query(schema_ptr, const query::read_command& cmd, query::result_request request,
->>>>>>> d540d5ff
                                                                   const dht::partition_range_vector& ranges, tracing::trace_state_ptr trace_state,
                                                                   uint64_t max_result_size, db::timeout_clock::time_point timeout = db::no_timeout);
     future<reconcilable_result, cache_temperature> query_mutations(schema_ptr, const query::read_command& cmd, const dht::partition_range& range,
