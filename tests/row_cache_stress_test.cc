--- conflicted
+++ resolved
@@ -119,11 +119,7 @@
             rd.push_back(prev_mt->make_flat_reader(s.schema(), r->pr, r->slice));
         }
         rd.push_back(mt->make_flat_reader(s.schema(), r->pr, r->slice));
-<<<<<<< HEAD
         rd.push_back(cache.make_reader(s.schema(), r->pr, r->slice));
-=======
-        rd.push_back(cache.make_flat_reader(s.schema(), r->pr, r->slice));
->>>>>>> d540d5ff
         r->rd = make_combined_reader(s.schema(), std::move(rd), streamed_mutation::forwarding::yes, mutation_reader::forwarding::no);
         return r;
     }
