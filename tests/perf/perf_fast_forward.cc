/*
 * Copyright (C) 2017 ScyllaDB
 */

/*
 * This file is part of Scylla.
 *
 * See the LICENSE.PROPRIETARY file in the top-level directory for licensing information.
 */

#include <boost/algorithm/string/replace.hpp>
#include <boost/date_time/posix_time/posix_time.hpp>
#include <boost/range/irange.hpp>
#include <boost/range/algorithm_ext.hpp>
#include <boost/range/adaptors.hpp>
#include <boost/filesystem.hpp>
#include <json/json.h>
#include "tests/cql_test_env.hh"
#include "tests/perf/perf.hh"
#include "core/app-template.hh"
#include "schema_builder.hh"
#include "database.hh"
#include "release.hh"
#include "db/config.hh"
#include "partition_slice_builder.hh"
#include <seastar/core/reactor.hh>
#include "sstables/compaction_manager.hh"
#include "transport/messages/result_message.hh"
#include "sstables/shared_index_lists.hh"

using namespace std::chrono_literals;
namespace fs=boost::filesystem;
using int_range = nonwrapping_range<int>;

reactor::io_stats s;

static bool errors_found = false;

static void print_error(const sstring& msg) {
    std::cerr << "^^^ ERROR: " << msg << "\n";
    errors_found = true;
}

struct metrics_snapshot {
    std::chrono::high_resolution_clock::time_point hr_clock;
    steady_clock_type::duration busy_time;
    steady_clock_type::duration idle_time;
    reactor::io_stats io;
    sstables::shared_index_lists::stats index;
    cache_tracker::stats cache;

    metrics_snapshot() {
        reactor& r = *local_engine;
        io = r.get_io_stats();
        busy_time = r.total_busy_time();
        idle_time = r.total_idle_time();
        hr_clock = std::chrono::high_resolution_clock::now();
        index = sstables::shared_index_lists::shard_stats();
        cache = global_cache_tracker().get_stats();
    }
};

struct output_item {
    sstring value;
    sstring format;
};

using output_items = std::vector<output_item>;
using sstring_vec = std::vector<sstring>;

template <typename... Args>
sstring_vec to_sstrings(Args... args)
{
    return { to_sstring(args)... };
}

struct test_group {
    using requires_cache = seastar::bool_class<class requires_cache_tag>;
    enum type {
        large_partition,
        small_partition,
    };

    std::string name;
    std::string message;
    requires_cache needs_cache;
    type partition_type;
    void (*test_fn)(column_family& cf);
};

using stats_values = std::tuple<
    double, // time
    uint64_t, // frags
    double, // frags_per_second
    uint64_t, // aio
    uint64_t, // kb
    uint64_t, // blocked
    uint64_t, // dropped
    uint64_t, // idx_hit
    uint64_t, // idx_miss
    uint64_t, // idx_blk
    uint64_t, // c_hit
    uint64_t, // c_miss
    uint64_t, // c_blk
    float // cpu
>;


struct output_writer {
    virtual void write_test_group(const test_group& group, bool running) = 0;

    virtual void write_test_names(const output_items& param_names, const output_items& stats_names) = 0;

    virtual void write_test_static_param(sstring name, sstring description) = 0;

    virtual void write_test_values(const sstring_vec& params, const stats_values& stats,
            const output_items& param_names, const output_items& stats_names) = 0;
};

std::array<sstring, std::tuple_size<stats_values>::value> stats_formats =
{
    "{:.6f}",
    "{}",
    "{:.0f}",
    "{}",
    "{}",
    "{}",
    "{}",
    "{}",
    "{}",
    "{}",
    "{}",
    "{}",
    "{}",
    "{:.1f}%",
};

class text_output_writer final
    : public output_writer {
private:

    template <std::size_t... Is>
    inline sstring_vec stats_values_to_strings_impl(const stats_values& values, std::index_sequence<Is...> seq) {
        static_assert(stats_formats.size() == seq.size());
        sstring_vec result {format(stats_formats[Is].c_str(), std::get<Is>(values))...};
        return result;
    }

    template <typename ...Ts>
    sstring_vec stats_values_to_strings(const std::tuple<Ts...>& values) {
        return stats_values_to_strings_impl(values, std::index_sequence_for<Ts...>{});
    };
public:
    void write_test_group(const test_group& group, bool running) override {
        std::cout << std::endl << (running ? "running: " : "skipping: ") << group.name << std::endl;
        if (running) {
            std::cout << group.message << ":" << std::endl;
        }
    }

    void write_test_names(const output_items& param_names, const output_items& stats_names) override {
        for (const auto& name: param_names) {
            std::cout << format(name.format.c_str(), name.value) << " ";
        }
        for (const auto& name: stats_names) {
            std::cout << format(name.format.c_str(), name.value) << " ";
        }
       std::cout << std::endl;
    }

    void write_test_static_param(sstring name, sstring description) override {
        std::cout << description << std::endl;
    }

    void write_test_values(const sstring_vec& params, const stats_values& stats,
            const output_items& param_names, const output_items& stats_names) override {
        for (size_t i = 0; i < param_names.size(); ++i) {
            std::cout << format(param_names.at(i).format.c_str(), params.at(i)) << " ";
        }
        sstring_vec stats_strings = stats_values_to_strings(stats);
        for (size_t i = 0; i < stats_names.size(); ++i) {
            std::cout << format(stats_names.at(i).format.c_str(), stats_strings.at(i)) << " ";
        }
        std::cout << std::endl;
    }
};

static const std::string output_dir {"perf_fast_forward_output/"};

std::string get_run_date_time() {
    using namespace boost::posix_time;
    const ptime current_time = second_clock::local_time();
    auto facet = std::make_unique<time_facet>();
    facet->format("%Y-%m-%d %H:%M:%S");
    std::stringstream stream;
    stream.imbue(std::locale(std::locale::classic(), facet.release()));
    stream << current_time;
    return stream.str();
}

class json_output_writer final
    : public output_writer {
private:
    Json::Value _root;
    Json::Value _tg_properties;
    std::string _current_dir;
    stdx::optional<std::pair<sstring, sstring>> _static_param; // .first = name, .second = description
    std::unordered_map<std::string, uint32_t> _test_count;
    struct metadata {
        std::string version;
        std::string date;
        std::string commit_id;
        std::string run_date_time;
    };
    metadata _metadata;

    Json::Value get_json_metadata() {
        Json::Value versions{Json::objectValue};
        Json::Value scylla_server{Json::objectValue};
        scylla_server["version"] = _metadata.version;
        scylla_server["date"] = _metadata.date;
        scylla_server["commit_id"] = _metadata.commit_id;
        scylla_server["run_date_time"] = _metadata.run_date_time;
        versions["scylla-server"] = scylla_server;
        return versions;
    }

    std::string sanitize_filename(std::string filename) {
        boost::algorithm::replace_all(filename, "[", "begin_incl_");
        boost::algorithm::replace_all(filename, "]", "_end_incl");
        boost::algorithm::replace_all(filename, "(", "begin_excl_");
        boost::algorithm::replace_all(filename, ")", "_end_excl");
        boost::algorithm::erase_all(filename, " ");
        boost::algorithm::erase_all(filename, "{");
        boost::algorithm::erase_all(filename, "}");
        return filename;
    }

public:
    json_output_writer() {
        fs::create_directory(output_dir);

        // scylla_version() string format is "<version>-<release"
        boost::container::static_vector<std::string, 2> version_parts;
        auto version = scylla_version();
        boost::algorithm::split(version_parts, version, [](char c) { return c == '-';});

        // release format is "<scylla-build>.<date>.<git-commit-hash>"
        boost::container::static_vector<std::string, 3> release_parts;
        boost::algorithm::split(release_parts, version_parts[1], [](char c) { return c == '.';});
        _metadata.version = version_parts[0];
        _metadata.date = release_parts[1];
        _metadata.commit_id = release_parts[2];
        _metadata.run_date_time = get_run_date_time();
    }

    void write_test_group(const test_group& group, bool running) override {
        _static_param = stdx::nullopt;
        _test_count.clear();
        _root = Json::Value{Json::objectValue};
        _tg_properties = Json::Value{Json::objectValue};
        _current_dir = output_dir + group.name + "/";
        fs::create_directory(_current_dir);
        _tg_properties["name"] = group.name;
        _tg_properties["message"] = group.message;
        _tg_properties["partition_type"] = group.partition_type == test_group::large_partition ? "large" : "small";
        _tg_properties["needs_cache"] = (group.needs_cache == test_group::requires_cache::yes);
    }

    void write_test_names(const output_items& param_names, const output_items& stats_names) override {
    }

    void write_test_static_param(sstring name, sstring description) override {
        _static_param = std::pair(name, description);
    }

    // Helpers to workaround issue with ambiguous typedefs in older versions of JsonCpp - see #3208.
    template <typename T>
    void assign_to(Json::Value& value, const T& t) {
        value = t;
    }

    inline void assign_to(Json::Value& value, uint64_t u) {
        value = static_cast<Json::UInt64>(u);
    }

    template <std::size_t... Is>
    void write_test_values_impl(Json::Value& stats_value,
            const output_items& stats_names, const stats_values& values, std::index_sequence<Is...>) {
        (assign_to(stats_value[stats_names.at(Is).value], std::get<Is>(values)), ...);
    }
    template <typename... Ts>
    void write_test_values_impl(Json::Value& stats_value,
            const output_items& stats_names, const std::tuple<Ts...>& values) {
        write_test_values_impl(stats_value, stats_names, values, std::index_sequence_for<Ts...>{});
    }

    void write_test_values(const sstring_vec& params, const stats_values& values,
            const output_items& param_names, const output_items& stats_names) override {
        Json::Value root{Json::objectValue};
        root["test_group_properties"] = _tg_properties;
        Json::Value params_value{Json::objectValue};
        for (size_t i = 0; i < param_names.size(); ++i) {
            const sstring& param_name = param_names.at(i).value;
            if (!param_name.empty()) {
                params_value[param_names.at(i).value.c_str()] = params.at(i).c_str();
            }
        }
        if (_static_param) {
            params_value[_static_param->first.c_str()] = _static_param->second.c_str();
        }
        std::string all_params_names = boost::algorithm::join(
                param_names
                    | boost::adaptors::transformed([](const output_item& item) { return item.value; })
                    | boost::adaptors::filtered([](const sstring& s) { return !s.empty(); }),
                ",");
        std::string all_params_values = boost::algorithm::join(
                params
                    | boost::adaptors::indexed()
                    | boost::adaptors::filtered([&param_names](const boost::range::index_value<const sstring&>& idx) {
                        return !param_names[idx.index()].value.empty(); })
                    | boost::adaptors::transformed([](const boost::range::index_value<const sstring&>& idx) { return idx.value(); }),
                ",");
        if (_static_param) {
            all_params_names += "," + _static_param->first;
            all_params_values += "," + _static_param->first;
        }

        // Increase the test run count before we append it to all_params_values
        const auto test_run_count = ++_test_count[all_params_values];

        const std::string test_run_count_name = "test_run_count";
        params_value[test_run_count_name.c_str()] = test_run_count;
        params_value[all_params_names + "," + test_run_count_name] = all_params_values + sprint(",%d", test_run_count);

        Json::Value stats_value{Json::objectValue};
        for (size_t i = 0; i < stats_names.size(); ++i) {
            write_test_values_impl(stats_value, stats_names, values);
        }
        Json::Value result_value{Json::objectValue};
        result_value["parameters"] = params_value;
        result_value["stats"] = stats_value;
        root["results"] = result_value;

        root["versions"] = get_json_metadata();

        std::string filename = boost::algorithm::replace_all_copy(all_params_values, ",", "-") +
                "." + std::to_string(test_run_count) + ".json";

        filename = sanitize_filename(filename);
        std::ofstream result_file{(_current_dir + filename).c_str()};
        result_file << root;
    }
};

class output_manager {
private:
    std::unique_ptr<output_writer> _writer;
    output_items _param_names;
    output_items _stats_names;
public:

    output_manager(sstring format) {
        if (format == "text") {
            _writer = std::make_unique<text_output_writer>();
        } else if (format == "json") {
            _writer = std::make_unique<json_output_writer>();
        } else {
            throw std::runtime_error(sprint("Unsupported output format: %s", format));
        }
    }

    void add_test_group(const test_group& group, bool running) {
        _writer->write_test_group(group, running);
    }

    void set_test_param_names(output_items param_names, output_items stats_names) {
        _param_names = std::move(param_names);
        _stats_names = std::move(stats_names);
        _writer->write_test_names(_param_names, _stats_names);
    }

    void add_test_values(const sstring_vec& params, const stats_values& stats) {
        _writer->write_test_values(params, stats, _param_names, _stats_names);
    }

    void add_test_static_param(sstring name, sstring description) {
        _writer->write_test_static_param(name, description);
    }
};

struct test_result {
    uint64_t fragments_read;
    metrics_snapshot before;
    metrics_snapshot after;

    test_result(metrics_snapshot before, uint64_t fragments_read)
        : fragments_read(fragments_read)
        , before(before)
    { }

    double duration_in_seconds() const {
        return std::chrono::duration<double>(after.hr_clock - before.hr_clock).count();
    }

    double fragment_rate() const { return double(fragments_read) / duration_in_seconds(); }

    uint64_t aio_reads() const { return after.io.aio_reads - before.io.aio_reads; }
    uint64_t aio_read_bytes() const { return after.io.aio_read_bytes - before.io.aio_read_bytes; }
    uint64_t read_aheads_discarded() const { return after.io.fstream_read_aheads_discarded - before.io.fstream_read_aheads_discarded; }
    uint64_t reads_blocked() const { return after.io.fstream_reads_blocked - before.io.fstream_reads_blocked; }

    uint64_t index_hits() const { return after.index.hits - before.index.hits; }
    uint64_t index_misses() const { return after.index.misses - before.index.misses; }
    uint64_t index_blocks() const { return after.index.blocks - before.index.blocks; }

    uint64_t cache_hits() const { return after.cache.partition_hits - before.cache.partition_hits; }
    uint64_t cache_misses() const { return after.cache.partition_misses - before.cache.partition_misses; }
    uint64_t cache_insertions() const { return after.cache.partition_insertions - before.cache.partition_insertions; }

    float cpu_utilization() const {
        auto busy_delta = after.busy_time.count() - before.busy_time.count();
        auto idle_delta = after.idle_time.count() - before.idle_time.count();
        return float(busy_delta) / (busy_delta + idle_delta);
    }

    static output_items stats_names() {
        return {
            {"time (s)", "{:>10}"},
            {"frags",    "{:>9}"},
            {"frag/s",   "{:>10}"},
            {"aio",      "{:>6}"},
            {"(KiB)",    "{:>10}"},
            {"blocked",  "{:>7}"},
            {"dropped",  "{:>7}"},
            {"idx hit",  "{:>8}"},
            {"idx miss", "{:>8}"},
            {"idx blk",  "{:>8}"},
            {"c hit",    "{:>8}"},
            {"c miss",   "{:>8}"},
            {"c blk",    "{:>8}"},
            {"cpu",      "{:>6}"}
        };
    }

    stats_values get_stats_values() {
        return stats_values{
            duration_in_seconds(),
            fragments_read,
            fragment_rate(),
            aio_reads(),
            aio_read_bytes() / 1024,
            reads_blocked(),
            read_aheads_discarded(),
            index_hits(),
            index_misses(),
            index_blocks(),
            cache_hits(),
            cache_misses(),
            cache_insertions(),
            cpu_utilization() * 100
        };
    }
};

static void check_no_disk_reads(const test_result& r) {
    if (r.aio_reads()) {
        print_error("Expected no disk reads");
    }
}

static void check_no_index_reads(const test_result& r) {
    if (r.index_hits() || r.index_misses()) {
        print_error("Expected no index reads");
    }
}

static void check_fragment_count(const test_result& r, uint64_t expected) {
    if (r.fragments_read != expected) {
        print_error(sprint("Expected to read %d fragments", expected));
    }
}

class counting_consumer {
    uint64_t _fragments = 0;
public:
    stop_iteration consume(tombstone) { return stop_iteration::no; }
    template<typename Fragment>
    stop_iteration consume(Fragment&& f) { _fragments++; return stop_iteration::no; }
    void consume_new_partition(const dht::decorated_key&) {}
    stop_iteration consume_end_of_partition() { return stop_iteration::no; }
    uint64_t consume_end_of_stream() { return _fragments; }
};

static
uint64_t consume_all(flat_mutation_reader& rd) {
    return rd.consume(counting_consumer()).get0();
}

static
uint64_t consume_all_with_next_partition(flat_mutation_reader& rd) {
    uint64_t fragments = 0;
    do {
        fragments += consume_all(rd);
        rd.next_partition();
        rd.fill_buffer().get();
    } while(!rd.is_end_of_stream() || !rd.is_buffer_empty());
    return fragments;
}

static void assert_partition_start(flat_mutation_reader& rd) {
    auto mfopt = rd().get0();
    assert(mfopt);
    assert(mfopt->is_partition_start());
}

// cf should belong to ks.test
static test_result scan_rows_with_stride(column_family& cf, int n_rows, int n_read = 1, int n_skip = 0) {
    auto rd = mutation_reader_from_flat_mutation_reader(cf.make_reader(cf.schema(),
        query::full_partition_range,
        cf.schema()->full_slice(),
        default_priority_class(),
        nullptr,
        n_skip ? streamed_mutation::forwarding::yes : streamed_mutation::forwarding::no));

    metrics_snapshot before;
    assert_partition_start(rd);

    uint64_t fragments = 0;
    int ck = 0;
    while (ck < n_rows) {
        if (n_skip) {
            rd.fast_forward_to(position_range(
                position_in_partition(position_in_partition::clustering_row_tag_t(), clustering_key::from_singular(*cf.schema(), ck)),
                position_in_partition(position_in_partition::clustering_row_tag_t(), clustering_key::from_singular(*cf.schema(), ck + n_read))
            )).get();
        }
        fragments += consume_all(rd);
        ck += n_read + n_skip;
    }

    return {before, fragments};
}

static dht::decorated_key make_pkey(const schema& s, int n) {
    return dht::global_partitioner().decorate_key(s, partition_key::from_singular(s, n));
}

std::vector<dht::decorated_key> make_pkeys(schema_ptr s, int n) {
    std::vector<dht::decorated_key> keys;
    for (int i = 0; i < n; ++i) {
        keys.push_back(make_pkey(*s, i));
    }
    std::sort(keys.begin(), keys.end(), dht::decorated_key::less_comparator(s));
    return keys;
}

static test_result scan_with_stride_partitions(column_family& cf, int n, int n_read = 1, int n_skip = 0) {
    auto keys = make_pkeys(cf.schema(), n);

    int pk = 0;
    auto pr = n_skip ? dht::partition_range::make_ending_with(dht::partition_range::bound(keys[0], false)) // covering none
                     : query::full_partition_range;
    auto rd = mutation_reader_from_flat_mutation_reader(cf.make_reader(cf.schema(), pr, cf.schema()->full_slice()));

    metrics_snapshot before;

    uint64_t fragments = 0;
    while (pk < n) {
        if (n_skip) {
            pr = dht::partition_range(
                dht::partition_range::bound(keys[pk], true),
                dht::partition_range::bound(keys[std::min(n, pk + n_read) - 1], true)
            );
            rd.fast_forward_to(pr).get();
        }
        fragments += consume_all(rd);
        pk += n_read + n_skip;
    }

    return {before, fragments};
}

static test_result slice_rows(column_family& cf, int offset = 0, int n_read = 1) {
    auto rd = mutation_reader_from_flat_mutation_reader(cf.make_reader(cf.schema(),
        query::full_partition_range,
        cf.schema()->full_slice(),
        default_priority_class(),
        nullptr,
        streamed_mutation::forwarding::yes));

    metrics_snapshot before;
    assert_partition_start(rd);

    rd.fast_forward_to(position_range(
            position_in_partition::for_key(clustering_key::from_singular(*cf.schema(), offset)),
            position_in_partition::for_key(clustering_key::from_singular(*cf.schema(), offset + n_read)))).get();
    uint64_t fragments = consume_all_with_next_partition(rd);

    return {before, fragments};
}

static test_result test_reading_all(flat_mutation_reader& rd) {
    metrics_snapshot before;
    return {before, consume_all(rd)};
}

static test_result slice_rows_by_ck(column_family& cf, int offset = 0, int n_read = 1) {
    auto slice = partition_slice_builder(*cf.schema())
        .with_range(query::clustering_range::make(
            clustering_key::from_singular(*cf.schema(), offset),
            clustering_key::from_singular(*cf.schema(), offset + n_read - 1)))
        .build();
    auto pr = dht::partition_range::make_singular(make_pkey(*cf.schema(), 0));
<<<<<<< HEAD
    auto rd = cf.make_reader(cf.schema(), pr, slice);
=======
    auto rd = mutation_reader_from_flat_mutation_reader(cf.make_reader(cf.schema(), pr, slice));
>>>>>>> d540d5ff
    return test_reading_all(rd);
}

static test_result select_spread_rows(column_family& cf, int stride = 0, int n_read = 1) {
    auto sb = partition_slice_builder(*cf.schema());
    for (int i = 0; i < n_read; ++i) {
        sb.with_range(query::clustering_range::make_singular(clustering_key::from_singular(*cf.schema(), i * stride)));
    }

    auto slice = sb.build();
    auto rd = mutation_reader_from_flat_mutation_reader(cf.make_reader(cf.schema(),
        query::full_partition_range,
        slice));

    return test_reading_all(rd);
}

static test_result test_slicing_using_restrictions(column_family& cf, int_range row_range) {
    auto slice = partition_slice_builder(*cf.schema())
        .with_range(std::move(row_range).transform([&] (int i) -> clustering_key {
            return clustering_key::from_singular(*cf.schema(), i);
        }))
        .build();
    auto pr = dht::partition_range::make_singular(make_pkey(*cf.schema(), 0));
    auto rd = mutation_reader_from_flat_mutation_reader(cf.make_reader(cf.schema(), pr, slice));
    return test_reading_all(rd);
}

static test_result slice_rows_single_key(column_family& cf, int offset = 0, int n_read = 1) {
    auto pr = dht::partition_range::make_singular(make_pkey(*cf.schema(), 0));
    auto rd = mutation_reader_from_flat_mutation_reader(cf.make_reader(cf.schema(), pr, cf.schema()->full_slice(), default_priority_class(), nullptr, streamed_mutation::forwarding::yes));

    metrics_snapshot before;
    assert_partition_start(rd);
    rd.fast_forward_to(position_range(
        position_in_partition::for_key(clustering_key::from_singular(*cf.schema(), offset)),
        position_in_partition::for_key(clustering_key::from_singular(*cf.schema(), offset + n_read)))).get();
    uint64_t fragments = consume_all_with_next_partition(rd);

    return {before, fragments};
}

// cf is for ks.small_part
static test_result slice_partitions(column_family& cf, int n, int offset = 0, int n_read = 1) {
    auto keys = make_pkeys(cf.schema(), n);

    auto pr = dht::partition_range(
        dht::partition_range::bound(keys[offset], true),
        dht::partition_range::bound(keys[std::min(n, offset + n_read) - 1], true)
    );

    auto rd = mutation_reader_from_flat_mutation_reader(cf.make_reader(cf.schema(), pr, cf.schema()->full_slice()));
    metrics_snapshot before;

    uint64_t fragments = consume_all_with_next_partition(rd);

    return {before, fragments};
}

static
bytes make_blob(size_t blob_size) {
    static thread_local std::independent_bits_engine<std::default_random_engine, 8, uint8_t> random_bytes;
    bytes big_blob(bytes::initialized_later(), blob_size);
    for (auto&& b : big_blob) {
        b = random_bytes();
    }
    return big_blob;
}

struct table_config {
    sstring name;
    int n_rows;
    int value_size;
};

static test_result test_forwarding_with_restriction(column_family& cf, table_config& cfg, bool single_partition) {
    auto first_key = cfg.n_rows / 2;
    auto slice = partition_slice_builder(*cf.schema())
        .with_range(query::clustering_range::make_starting_with(clustering_key::from_singular(*cf.schema(), first_key)))
        .build();

    auto pr = single_partition ? dht::partition_range::make_singular(make_pkey(*cf.schema(), 0)) : query::full_partition_range;
    auto rd = mutation_reader_from_flat_mutation_reader(cf.make_reader(cf.schema(),
        pr,
        slice,
        default_priority_class(),
        nullptr,
        streamed_mutation::forwarding::yes));

    uint64_t fragments = 0;
    metrics_snapshot before;
    assert_partition_start(rd);

    fragments += consume_all(rd);

    rd.fast_forward_to(position_range(
        position_in_partition::for_key(clustering_key::from_singular(*cf.schema(), 1)),
        position_in_partition::for_key(clustering_key::from_singular(*cf.schema(), 2)))).get();

    fragments += consume_all(rd);

    rd.fast_forward_to(position_range(
        position_in_partition::for_key(clustering_key::from_singular(*cf.schema(), first_key - 2)),
        position_in_partition::for_key(clustering_key::from_singular(*cf.schema(), first_key + 2)))).get();

    fragments += consume_all_with_next_partition(rd);
    return {before, fragments};
}

static void drop_keyspace_if_exists(cql_test_env& env, sstring name) {
    try {
        env.local_db().find_keyspace(name);
        std::cout << "Dropping keyspace...\n";
        env.execute_cql("drop keyspace ks;").get();
    } catch (const no_such_keyspace&) {
        // expected
    }
}

static
table_config read_config(cql_test_env& env, const sstring& name) {
    auto msg = env.execute_cql(sprint("select n_rows, value_size from ks.config where name = '%s'", name)).get0();
    auto rows = dynamic_pointer_cast<cql_transport::messages::result_message::rows>(msg);
    if (rows->rs().size() < 1) {
        throw std::runtime_error("config not found. Did you run --populate ?");
    }
    const std::vector<bytes_opt>& config_row = rows->rs().rows()[0];
    if (config_row.size() != 2) {
        throw std::runtime_error("config row has invalid size");
    }
    auto n_rows = value_cast<int>(int32_type->deserialize(*config_row[0]));
    auto value_size = value_cast<int>(int32_type->deserialize(*config_row[1]));
    return {name, n_rows, value_size};
}

static
void populate(cql_test_env& env, table_config cfg) {
    drop_keyspace_if_exists(env, "ks");

    env.execute_cql("CREATE KEYSPACE ks WITH REPLICATION = {'class' : 'SimpleStrategy', 'replication_factor' : 1};").get();

    std::cout << "Saving test config...\n";
    env.execute_cql("create table config (name text primary key, n_rows int, value_size int)").get();
    env.execute_cql(sprint("insert into ks.config (name, n_rows, value_size) values ('%s', %d, %d)", cfg.name, cfg.n_rows, cfg.value_size)).get();

    std::cout << "Creating test tables...\n";

    // Large partition with lots of rows
    env.execute_cql("create table test (pk int, ck int, value blob, primary key (pk, ck))"
        " WITH compression = { 'sstable_compression' : '' };").get();

    database& db = env.local_db();

    {
        std::cout << "Populating ks.test with " << cfg.n_rows << " rows...";

        auto insert_id = env.prepare("update test set \"value\" = ? where \"pk\" = 0 and \"ck\" = ?;").get0();

        for (int ck = 0; ck < cfg.n_rows; ++ck) {
            env.execute_prepared(insert_id, {{
                                                 cql3::raw_value::make_value(data_value(make_blob(cfg.value_size)).serialize()),
                                                 cql3::raw_value::make_value(data_value(ck).serialize())
                                             }}).get();
        }

        column_family& cf = db.find_column_family("ks", "test");

        std::cout << "flushing...\n";
        cf.flush().get();

        std::cout << "compacting...\n";
        cf.compact_all_sstables().get();
    }

    // Small partitions, but lots
    env.execute_cql("create table small_part (pk int, value blob, primary key (pk))"
        " WITH compression = { 'sstable_compression' : '' };").get();

    {
        std::cout << "Populating small_part with " << cfg.n_rows << " partitions...";

        auto insert_id = env.prepare("update small_part set \"value\" = ? where \"pk\" = ?;").get0();

        for (int pk = 0; pk < cfg.n_rows; ++pk) {
            env.execute_prepared(insert_id, {{
                                                 cql3::raw_value::make_value(data_value(make_blob(cfg.value_size)).serialize()),
                                                 cql3::raw_value::make_value(data_value(pk).serialize())
                                             }}).get();
        }

        column_family& cf = db.find_column_family("ks", "small_part");

        std::cout << "flushing...\n";
        cf.flush().get();

        std::cout << "compacting...\n";
        cf.compact_all_sstables().get();
    }
}

static unsigned cardinality(int_range r) {
    assert(r.start());
    assert(r.end());
    return r.end()->value() - r.start()->value() + r.start()->is_inclusive() + r.end()->is_inclusive() - 1;
}

static unsigned cardinality(stdx::optional<int_range> ropt) {
    return ropt ? cardinality(*ropt) : 0;
}

static stdx::optional<int_range> intersection(int_range a, int_range b) {
    auto int_tri_cmp = [] (int x, int y) {
        return x < y ? -1 : (x > y ? 1 : 0);
    };
    return a.intersection(b, int_tri_cmp);
}

// Number of fragments which is expected to be received by interleaving
// n_read reads with n_skip skips when total number of fragments is n.
static int count_for_skip_pattern(int n, int n_read, int n_skip) {
    return n / (n_read + n_skip) * n_read + std::min(n % (n_read + n_skip), n_read);
}

app_template app;
bool cancel = false;
bool cache_enabled;
bool new_test_case = false;
table_config cfg;
int_range live_range;

std::unique_ptr<output_manager> output_mgr;

void clear_cache() {
    global_cache_tracker().clear();
}

void on_test_group() {
    if (!app.configuration().count("keep-cache-across-test-groups")
        && !app.configuration().count("keep-cache-across-test-cases")) {
        clear_cache();
    }
};

void on_test_case() {
    new_test_case = true;
    if (!app.configuration().count("keep-cache-across-test-cases")) {
        clear_cache();
    }
    if (cancel) {
        throw std::runtime_error("interrupted");
    }
};

void test_large_partition_single_key_slice(column_family& cf) {
    output_mgr->set_test_param_names({{"", "{:<2}"}, {"range", "{:<14}"}}, test_result::stats_names());
    struct first {
    };
    auto test = [&](int_range range) {
        auto r = test_slicing_using_restrictions(cf, range);
        output_mgr->add_test_values(to_sstrings(new_test_case ? "->": 0, format("{}", range)), r.get_stats_values());
        check_fragment_count(r, cardinality(intersection(range, live_range)));
        return r;
    };

    on_test_case();
    test(int_range::make({0}, {1}));
    test_result r = test(int_range::make({0}, {1}));
    check_no_disk_reads(r);

    on_test_case();
    test(int_range::make({0}, {cfg.n_rows / 2}));
    r = test(int_range::make({0}, {cfg.n_rows / 2}));
    check_no_disk_reads(r);

    on_test_case();
    test(int_range::make({0}, {cfg.n_rows}));
    r = test(int_range::make({0}, {cfg.n_rows}));
    check_no_disk_reads(r);

    assert(cfg.n_rows > 200); // assumed below

    on_test_case(); // adjacent, no overlap
    test(int_range::make({1}, {100, false}));
    test(int_range::make({100}, {109}));

    on_test_case(); // adjacent, contained
    test(int_range::make({1}, {100}));
    r = test(int_range::make_singular({100}));
    check_no_disk_reads(r);

    on_test_case(); // overlap
    test(int_range::make({1}, {100}));
    test(int_range::make({51}, {150}));

    on_test_case(); // enclosed
    test(int_range::make({1}, {100}));
    r = test(int_range::make({51}, {70}));
    check_no_disk_reads(r);

    on_test_case(); // enclosing
    test(int_range::make({51}, {70}));
    test(int_range::make({41}, {80}));
    test(int_range::make({31}, {100}));

    on_test_case(); // adjacent, singular excluded
    test(int_range::make({0}, {100, false}));
    test(int_range::make_singular({100}));

    on_test_case(); // adjacent, singular excluded
    test(int_range::make({100, false}, {200}));
    test(int_range::make_singular({100}));

    on_test_case();
    test(int_range::make_ending_with({100}));
    r = test(int_range::make({10}, {20}));
    check_no_disk_reads(r);
    r = test(int_range::make_singular({-1}));
    check_no_disk_reads(r);

    on_test_case();
    test(int_range::make_starting_with({100}));
    r = test(int_range::make({150}, {159}));
    check_no_disk_reads(r);
    r = test(int_range::make_singular({cfg.n_rows - 1}));
    check_no_disk_reads(r);
    r = test(int_range::make_singular({cfg.n_rows + 1}));
    check_no_disk_reads(r);

    on_test_case(); // many gaps
    test(int_range::make({10}, {20, false}));
    test(int_range::make({30}, {40, false}));
    test(int_range::make({60}, {70, false}));
    test(int_range::make({90}, {100, false}));
    test(int_range::make({0}, {100, false}));

    on_test_case(); // many gaps
    test(int_range::make({10}, {20, false}));
    test(int_range::make({30}, {40, false}));
    test(int_range::make({60}, {70, false}));
    test(int_range::make({90}, {100, false}));
    test(int_range::make({10}, {100, false}));
}

void test_large_partition_skips(column_family& cf) {
    output_mgr->set_test_param_names({{"read", "{:<7}"}, {"skip", "{:<7}"}}, test_result::stats_names());
    auto do_test = [&] (int n_read, int n_skip) {
        auto r = scan_rows_with_stride(cf, cfg.n_rows, n_read, n_skip);
        output_mgr->add_test_values(to_sstrings(n_read, n_skip), r.get_stats_values());
        check_fragment_count(r, count_for_skip_pattern(cfg.n_rows, n_read, n_skip));
    };
    auto test = [&] (int n_read, int n_skip) {
        on_test_case();
        do_test(n_read, n_skip);
    };

    test(1, 0);

    test(1, 1);
    test(1, 8);
    test(1, 16);
    test(1, 32);
    test(1, 64);
    test(1, 256);
    test(1, 1024);
    test(1, 4096);

    test(64, 1);
    test(64, 8);
    test(64, 16);
    test(64, 32);
    test(64, 64);
    test(64, 256);
    test(64, 1024);
    test(64, 4096);

    if (cache_enabled) {
        output_mgr->add_test_static_param("cache_enabled", "Testing cache scan of large partition with varying row continuity.");
        for (auto n_read : {1, 64}) {
            for (auto n_skip : {1, 64}) {
                on_test_case();
                do_test(n_read, n_skip); // populate with gaps
                do_test(1, 0);
            }
        }
    }
}

void test_large_partition_slicing(column_family& cf) {
    output_mgr->set_test_param_names({{"offset", "{:<7}"}, {"read", "{:<7}"}}, test_result::stats_names());
    auto test = [&] (int offset, int read) {
        on_test_case();
        auto r = slice_rows(cf, offset, read);
        output_mgr->add_test_values(to_sstrings(offset, read), r.get_stats_values());
        check_fragment_count(r, std::min(cfg.n_rows - offset, read));
    };

    test(0, 1);
    test(0, 32);
    test(0, 256);
    test(0, 4096);

    test(cfg.n_rows / 2, 1);
    test(cfg.n_rows / 2, 32);
    test(cfg.n_rows / 2, 256);
    test(cfg.n_rows / 2, 4096);
}

void test_large_partition_slicing_clustering_keys(column_family& cf) {
    output_mgr->set_test_param_names({{"offset", "{:<7}"}, {"read", "{:<7}"}}, test_result::stats_names());
    auto test = [&] (int offset, int read) {
        on_test_case();
        auto r = slice_rows_by_ck(cf, offset, read);
        output_mgr->add_test_values(to_sstrings(offset, read), r.get_stats_values());
        check_fragment_count(r, std::min(cfg.n_rows - offset, read));
    };

    test(0, 1);
    test(0, 32);
    test(0, 256);
    test(0, 4096);

    test(cfg.n_rows / 2, 1);
    test(cfg.n_rows / 2, 32);
    test(cfg.n_rows / 2, 256);
    test(cfg.n_rows / 2, 4096);
}

void test_large_partition_slicing_clustering_keys(column_family& cf) {
    std::cout << sprint("%-7s %-7s ", "offset", "read") << test_result::table_header() << "\n";
    auto test = [&] (int offset, int read) {
        on_test_case();
        auto r = slice_rows_by_ck(cf, offset, read);
        std::cout << sprint("%-7d %-7d ", offset, read) << r.table_row() << "\n";
        check_fragment_count(r, std::min(cfg.n_rows - offset, read));
    };

    test(0, 1);
    test(0, 32);
    test(0, 256);
    test(0, 4096);

    test(cfg.n_rows / 2, 1);
    test(cfg.n_rows / 2, 32);
    test(cfg.n_rows / 2, 256);
    test(cfg.n_rows / 2, 4096);
}

void test_large_partition_slicing_single_partition_reader(column_family& cf) {
    output_mgr->set_test_param_names({{"offset", "{:<7}"}, {"read", "{:<7}"}}, test_result::stats_names());
    auto test = [&](int offset, int read) {
        on_test_case();
        auto r = slice_rows_single_key(cf, offset, read);
        output_mgr->add_test_values(to_sstrings(offset, read), r.get_stats_values());
        check_fragment_count(r, std::min(cfg.n_rows - offset, read));
    };

    test(0, 1);
    test(0, 32);
    test(0, 256);
    test(0, 4096);

    test(cfg.n_rows / 2, 1);
    test(cfg.n_rows / 2, 32);
    test(cfg.n_rows / 2, 256);
    test(cfg.n_rows / 2, 4096);
}

void test_large_partition_select_few_rows(column_family& cf) {
    output_mgr->set_test_param_names({{"stride", "{:<7}"}, {"rows", "{:<7}"}}, test_result::stats_names());
    auto test = [&](int stride, int read) {
        on_test_case();
        auto r = select_spread_rows(cf, stride, read);
        output_mgr->add_test_values(to_sstrings(stride, read), r.get_stats_values());
        check_fragment_count(r, read);
    };

    test(cfg.n_rows / 1, 1);
    test(cfg.n_rows / 2, 2);
    test(cfg.n_rows / 4, 4);
    test(cfg.n_rows / 8, 8);
    test(cfg.n_rows / 16, 16);
    test(2, cfg.n_rows / 2);
}

void test_large_partition_forwarding(column_family& cf) {
    output_mgr->set_test_param_names({{"pk-scan", "{:<7}"}}, test_result::stats_names());

    on_test_case();
    auto r = test_forwarding_with_restriction(cf, cfg, false);
    check_fragment_count(r, 2);
    output_mgr->add_test_values(to_sstrings("yes"), r.get_stats_values());

    on_test_case();
    r = test_forwarding_with_restriction(cf, cfg, true);
    check_fragment_count(r, 2);
    output_mgr->add_test_values(to_sstrings("no"), r.get_stats_values());
}

void test_small_partition_skips(column_family& cf2) {
    output_mgr->set_test_param_names({{"", "{:<2}"}, {"read", "{:<7}"}, {"skip", "{:<7}"}}, test_result::stats_names());
    auto do_test = [&] (int n_read, int n_skip) {
        auto r = scan_with_stride_partitions(cf2, cfg.n_rows, n_read, n_skip);
        output_mgr->add_test_values(to_sstrings(new_test_case ? "->" : "", n_read, n_skip), r.get_stats_values());
        new_test_case = false;
        check_fragment_count(r, count_for_skip_pattern(cfg.n_rows, n_read, n_skip));
        return r;
    };
    auto test = [&] (int n_read, int n_skip) {
        on_test_case();
        return do_test(n_read, n_skip);
    };

    auto r = test(1, 0);
    check_no_index_reads(r);

    test(1, 1);
    test(1, 8);
    test(1, 16);
    test(1, 32);
    test(1, 64);
    test(1, 256);
    test(1, 1024);
    test(1, 4096);

    test(64, 1);
    test(64, 8);
    test(64, 16);
    test(64, 32);
    test(64, 64);
    test(64, 256);
    test(64, 1024);
    test(64, 4096);

    if (cache_enabled) {
        output_mgr->add_test_static_param("cache_enabled", "Testing cache scan with small partitions with varying continuity.");
        for (auto n_read : {1, 64}) {
            for (auto n_skip : {1, 64}) {
                on_test_case();
                do_test(n_read, n_skip); // populate with gaps
                do_test(1, 0);
            }
        }
    }
}

void test_small_partition_slicing(column_family& cf2) {
    output_mgr->set_test_param_names({{"offset", "{:<7}"}, {"read", "{:<7}"}}, test_result::stats_names());
    auto test = [&] (int offset, int read) {
        on_test_case();
        auto r = slice_partitions(cf2, cfg.n_rows, offset, read);
        output_mgr->add_test_values(to_sstrings(offset, read), r.get_stats_values());
        check_fragment_count(r, std::min(cfg.n_rows - offset, read));
    };

    test(0, 1);
    test(0, 32);
    test(0, 256);
    test(0, 4096);

    test(cfg.n_rows / 2, 1);
    test(cfg.n_rows / 2, 32);
    test(cfg.n_rows / 2, 256);
    test(cfg.n_rows / 2, 4096);
}

static std::initializer_list<test_group> test_groups = {
    {
        "large-partition-single-key-slice",
        "Testing effectiveness of caching of large partition, single-key slicing reads",
        test_group::requires_cache::yes,
        test_group::type::large_partition,
        test_large_partition_single_key_slice,
    },
    {
        "large-partition-skips",
        "Testing scanning large partition with skips.\n" \
        "Reads whole range interleaving reads with skips according to read-skip pattern",
        test_group::requires_cache::no,
        test_group::type::large_partition,
        test_large_partition_skips,
    },
    {
        "large-partition-slicing",
        "Testing slicing of large partition",
        test_group::requires_cache::no,
        test_group::type::large_partition,
        test_large_partition_slicing,
    },
    {
        "large-partition-slicing-clustering-keys",
        "Testing slicing of large partition using clustering keys",
        test_group::requires_cache::no,
        test_group::type::large_partition,
        test_large_partition_slicing_clustering_keys,
    },
    {
        "large-partition-slicing-single-key-reader",
        "Testing slicing of large partition, single-partition reader",
        test_group::requires_cache::no,
        test_group::type::large_partition,
        test_large_partition_slicing_single_partition_reader,
    },
    {
        "large-partition-select-few-rows",
        "Testing selecting few rows from a large partition",
        test_group::requires_cache::no,
        test_group::type::large_partition,
        test_large_partition_select_few_rows,
    },
    {
        "large-partition-forwarding",
        "Testing forwarding with clustering restriction in a large partition",
        test_group::requires_cache::no,
        test_group::type::large_partition,
        test_large_partition_forwarding,
    },
    {
        "small-partition-skips",
        "Testing scanning small partitions with skips.\n" \
        "Reads whole range interleaving reads with skips according to read-skip pattern",
        test_group::requires_cache::no,
        test_group::type::small_partition,
        test_small_partition_skips,
    },
    {
        "small-partition-slicing",
        "Testing slicing small partitions",
        test_group::requires_cache::no,
        test_group::type::small_partition,
        test_small_partition_slicing,
    },
};

int main(int argc, char** argv) {
    namespace bpo = boost::program_options;
    app.add_options()
        ("run-tests", bpo::value<std::vector<std::string>>()->default_value(
                boost::copy_range<std::vector<std::string>>(
                    test_groups | boost::adaptors::transformed([] (auto&& tc) { return tc.name; }))
                ),
            "Test groups to run")
        ("list-tests", "Show available test groups")
        ("populate", "populate the table")
        ("verbose", "Enables more logging")
        ("trace", "Enables trace-level logging")
        ("enable-cache", "Enables cache")
        ("keep-cache-across-test-groups", "Clears the cache between test groups")
        ("keep-cache-across-test-cases", "Clears the cache between test cases in each test group")
        ("rows", bpo::value<int>()->default_value(1000000), "Number of CQL rows in a partition. Relevant only for population.")
        ("value-size", bpo::value<int>()->default_value(100), "Size of value stored in a cell. Relevant only for population.")
        ("name", bpo::value<std::string>()->default_value("default"), "Name of the configuration")
        ("output-format", bpo::value<sstring>()->default_value("text"), "Output file for results. 'text' (default) or 'json'")
        ;

    return app.run(argc, argv, [] {
        db::config db_cfg;

        if (app.configuration().count("list-tests")) {
            std::cout << "Test groups:\n";
            for (auto&& tc : test_groups) {
                std::cout << "\tname: " << tc.name << "\n"
                          << (tc.needs_cache ? "\trequires: --enable-cache\n" : "")
                          << (tc.partition_type == test_group::type::large_partition
                              ? "\tlarge partition test\n" : "\tsmall partition test\n")
                          << "\tdescription:\n\t\t" << boost::replace_all_copy(tc.message, "\n", "\n\t\t") << "\n\n";
            }
            return make_ready_future<int>(0);
        }

        sstring datadir = "./perf_large_partition_data";
        ::mkdir(datadir.c_str(), S_IRWXU);

        db_cfg.enable_cache(app.configuration().count("enable-cache"));
        db_cfg.enable_commitlog(false);
        db_cfg.data_file_directories({datadir}, db::config::config_source::CommandLine);

        if (!app.configuration().count("verbose")) {
            logging::logger_registry().set_all_loggers_level(seastar::log_level::warn);
        }
        if (app.configuration().count("trace")) {
            logging::logger_registry().set_logger_level("sstable", seastar::log_level::trace);
        }

        std::cout << "Data directory: " << db_cfg.data_file_directories() << "\n";

        return do_with_cql_env([] (cql_test_env& env) {
            return seastar::async([&env] {
                sstring name = app.configuration()["name"].as<std::string>();

                if (app.configuration().count("populate")) {
                    int n_rows = app.configuration()["rows"].as<int>();
                    int value_size = app.configuration()["value-size"].as<int>();
                    table_config cfg{name, n_rows, value_size};
                    populate(env, cfg);
                } else {
                    if (smp::count != 1) {
                        throw std::runtime_error("The test must be run with one shard");
                    }

                    database& db = env.local_db();
                    column_family& cf = db.find_column_family("ks", "test");

                    cfg = read_config(env, name);
                    cache_enabled = app.configuration().count("enable-cache");
                    new_test_case = false;

                    std::cout << "Config: rows: " << cfg.n_rows << ", value size: " << cfg.value_size << "\n";

                    output_mgr = std::make_unique<output_manager>(app.configuration()["output-format"].as<sstring>());

                    sleep(1s).get(); // wait for system table flushes to quiesce

                    engine().at_exit([&] {
                        cancel = true;
                        return make_ready_future();
                    });

                    auto requested_test_groups = boost::copy_range<std::unordered_set<std::string>>(
                            app.configuration()["run-tests"].as<std::vector<std::string>>()
                    );
                    auto enabled_test_groups = test_groups | boost::adaptors::filtered([&] (auto&& tc) {
                        return requested_test_groups.count(tc.name) != 0;
                    });

                    auto run_tests = [&] (column_family& cf, test_group::type type) {
                        cf.run_with_compaction_disabled([&] {
                            return seastar::async([&] {
                                live_range = int_range({0}, {cfg.n_rows - 1});
                                boost::for_each(
                                    enabled_test_groups
                                    | boost::adaptors::filtered([type] (auto&& tc) { return tc.partition_type == type; }),
                                    [&cf] (auto&& tc) {
                                        if (tc.needs_cache && !cache_enabled) {
                                            output_mgr->add_test_group(tc, false);
                                        } else {
                                            output_mgr->add_test_group(tc, true);
                                            on_test_group();
                                            tc.test_fn(cf);
                                        }
                                    }
                                );
                            });
                        }).get();
                    };

                    run_tests(cf, test_group::type::large_partition);

                    column_family& cf2 = db.find_column_family("ks", "small_part");
                    run_tests(cf2, test_group::type::small_partition);

                }
            });
        }, db_cfg).then([] {
            return errors_found ? -1 : 0;
        });
    });
}<|MERGE_RESOLUTION|>--- conflicted
+++ resolved
@@ -516,12 +516,12 @@
 
 // cf should belong to ks.test
 static test_result scan_rows_with_stride(column_family& cf, int n_rows, int n_read = 1, int n_skip = 0) {
-    auto rd = mutation_reader_from_flat_mutation_reader(cf.make_reader(cf.schema(),
+    auto rd = cf.make_reader(cf.schema(),
         query::full_partition_range,
         cf.schema()->full_slice(),
         default_priority_class(),
         nullptr,
-        n_skip ? streamed_mutation::forwarding::yes : streamed_mutation::forwarding::no));
+        n_skip ? streamed_mutation::forwarding::yes : streamed_mutation::forwarding::no);
 
     metrics_snapshot before;
     assert_partition_start(rd);
@@ -561,7 +561,7 @@
     int pk = 0;
     auto pr = n_skip ? dht::partition_range::make_ending_with(dht::partition_range::bound(keys[0], false)) // covering none
                      : query::full_partition_range;
-    auto rd = mutation_reader_from_flat_mutation_reader(cf.make_reader(cf.schema(), pr, cf.schema()->full_slice()));
+    auto rd = cf.make_reader(cf.schema(), pr, cf.schema()->full_slice());
 
     metrics_snapshot before;
 
@@ -582,12 +582,12 @@
 }
 
 static test_result slice_rows(column_family& cf, int offset = 0, int n_read = 1) {
-    auto rd = mutation_reader_from_flat_mutation_reader(cf.make_reader(cf.schema(),
+    auto rd = cf.make_reader(cf.schema(),
         query::full_partition_range,
         cf.schema()->full_slice(),
         default_priority_class(),
         nullptr,
-        streamed_mutation::forwarding::yes));
+        streamed_mutation::forwarding::yes);
 
     metrics_snapshot before;
     assert_partition_start(rd);
@@ -612,11 +612,7 @@
             clustering_key::from_singular(*cf.schema(), offset + n_read - 1)))
         .build();
     auto pr = dht::partition_range::make_singular(make_pkey(*cf.schema(), 0));
-<<<<<<< HEAD
     auto rd = cf.make_reader(cf.schema(), pr, slice);
-=======
-    auto rd = mutation_reader_from_flat_mutation_reader(cf.make_reader(cf.schema(), pr, slice));
->>>>>>> d540d5ff
     return test_reading_all(rd);
 }
 
@@ -627,9 +623,9 @@
     }
 
     auto slice = sb.build();
-    auto rd = mutation_reader_from_flat_mutation_reader(cf.make_reader(cf.schema(),
+    auto rd = cf.make_reader(cf.schema(),
         query::full_partition_range,
-        slice));
+        slice);
 
     return test_reading_all(rd);
 }
@@ -641,13 +637,13 @@
         }))
         .build();
     auto pr = dht::partition_range::make_singular(make_pkey(*cf.schema(), 0));
-    auto rd = mutation_reader_from_flat_mutation_reader(cf.make_reader(cf.schema(), pr, slice));
+    auto rd = cf.make_reader(cf.schema(), pr, slice);
     return test_reading_all(rd);
 }
 
 static test_result slice_rows_single_key(column_family& cf, int offset = 0, int n_read = 1) {
     auto pr = dht::partition_range::make_singular(make_pkey(*cf.schema(), 0));
-    auto rd = mutation_reader_from_flat_mutation_reader(cf.make_reader(cf.schema(), pr, cf.schema()->full_slice(), default_priority_class(), nullptr, streamed_mutation::forwarding::yes));
+    auto rd = cf.make_reader(cf.schema(), pr, cf.schema()->full_slice(), default_priority_class(), nullptr, streamed_mutation::forwarding::yes);
 
     metrics_snapshot before;
     assert_partition_start(rd);
@@ -668,7 +664,7 @@
         dht::partition_range::bound(keys[std::min(n, offset + n_read) - 1], true)
     );
 
-    auto rd = mutation_reader_from_flat_mutation_reader(cf.make_reader(cf.schema(), pr, cf.schema()->full_slice()));
+    auto rd = cf.make_reader(cf.schema(), pr, cf.schema()->full_slice());
     metrics_snapshot before;
 
     uint64_t fragments = consume_all_with_next_partition(rd);
@@ -699,12 +695,12 @@
         .build();
 
     auto pr = single_partition ? dht::partition_range::make_singular(make_pkey(*cf.schema(), 0)) : query::full_partition_range;
-    auto rd = mutation_reader_from_flat_mutation_reader(cf.make_reader(cf.schema(),
+    auto rd = cf.make_reader(cf.schema(),
         pr,
         slice,
         default_priority_class(),
         nullptr,
-        streamed_mutation::forwarding::yes));
+        streamed_mutation::forwarding::yes);
 
     uint64_t fragments = 0;
     metrics_snapshot before;
@@ -1030,26 +1026,6 @@
         on_test_case();
         auto r = slice_rows_by_ck(cf, offset, read);
         output_mgr->add_test_values(to_sstrings(offset, read), r.get_stats_values());
-        check_fragment_count(r, std::min(cfg.n_rows - offset, read));
-    };
-
-    test(0, 1);
-    test(0, 32);
-    test(0, 256);
-    test(0, 4096);
-
-    test(cfg.n_rows / 2, 1);
-    test(cfg.n_rows / 2, 32);
-    test(cfg.n_rows / 2, 256);
-    test(cfg.n_rows / 2, 4096);
-}
-
-void test_large_partition_slicing_clustering_keys(column_family& cf) {
-    std::cout << sprint("%-7s %-7s ", "offset", "read") << test_result::table_header() << "\n";
-    auto test = [&] (int offset, int read) {
-        on_test_case();
-        auto r = slice_rows_by_ck(cf, offset, read);
-        std::cout << sprint("%-7d %-7d ", offset, read) << r.table_row() << "\n";
         check_fragment_count(r, std::min(cfg.n_rows - offset, read));
     };
 
