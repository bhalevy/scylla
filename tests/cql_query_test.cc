--- conflicted
+++ resolved
@@ -787,11 +787,7 @@
 }
 
 SEASTAR_TEST_CASE(test_range_deletion_scenarios_with_compact_storage) {
-<<<<<<< HEAD
     return do_with_cql_env_thread([] (cql_test_env& e) {
-=======
-    return do_with_cql_env_thread([] (auto& e) {
->>>>>>> d540d5ff
         e.execute_cql("create table cf (p int, c int, v text, primary key (p, c)) with compact storage;").get();
         for (auto i = 0; i < 10; ++i) {
             e.execute_cql(sprint("insert into cf (p, c, v) values (1, %d, 'abc');", i)).get();
@@ -1458,11 +1454,7 @@
             });
         }).then([&e] {
             forward_jump_clocks(200s);
-<<<<<<< HEAD
             return e.execute_cql("select r1, r2 from cf;").then([](shared_ptr<cql_transport::messages::result_message> msg) {
-=======
-            return e.execute_cql("select r1, r2 from cf;").then([](auto msg) {
->>>>>>> d540d5ff
                 assert_that(msg).is_rows().with_size(2)
                     .with_row({{}, utf8_type->decompose(sstring("value2_2"))})
                     .with_row({utf8_type->decompose(sstring("value1_1")), {}});
@@ -1498,11 +1490,7 @@
             });
         }).then([&e] {
             forward_jump_clocks(600s);
-<<<<<<< HEAD
             return e.execute_cql("select p1, r1 from cf2 where p1 = 'foo';").then([] (shared_ptr<cql_transport::messages::result_message> msg) {
-=======
-            return e.execute_cql("select p1, r1 from cf2 where p1 = 'foo';").then([] (auto msg) {
->>>>>>> d540d5ff
                 assert_that(msg).is_rows().with_rows({ });
             });
         }).then([&e] {
@@ -1527,11 +1515,7 @@
             });
         }).then([&e] {
             forward_jump_clocks(600s);
-<<<<<<< HEAD
             return e.execute_cql("select p1, r1 from cf2 where p1 = 'foo';").then([] (shared_ptr<cql_transport::messages::result_message> msg) {
-=======
-            return e.execute_cql("select p1, r1 from cf2 where p1 = 'foo';").then([] (auto msg) {
->>>>>>> d540d5ff
                 assert_that(msg).is_rows().with_rows({ });
             });
         }).then([&e] {
@@ -1540,11 +1524,7 @@
             return e.execute_cql("insert into cf2 (p1, r2) values ('foo', null);").discard_result();
         }).then([&e] {
             forward_jump_clocks(600s);
-<<<<<<< HEAD
             return e.execute_cql("select p1, r1 from cf2 where p1 = 'foo';").then([] (shared_ptr<cql_transport::messages::result_message> msg) {
-=======
-            return e.execute_cql("select p1, r1 from cf2 where p1 = 'foo';").then([] (auto msg) {
->>>>>>> d540d5ff
                 assert_that(msg).is_rows().with_rows({
                     {utf8_type->decompose(sstring("foo")), { }}
                 });
@@ -2433,11 +2413,7 @@
 }
 
 SEASTAR_TEST_CASE(test_query_with_range_tombstones) {
-<<<<<<< HEAD
-    return do_with_cql_env([] (cql_test_env& e) {
-=======
-    return do_with_cql_env([] (auto& e) {
->>>>>>> d540d5ff
+    return do_with_cql_env([] (cql_test_env& e) {
         return seastar::async([&e] {
             e.execute_cql("CREATE TABLE test (pk int, ck int, v int, PRIMARY KEY (pk, ck));").get();
 
