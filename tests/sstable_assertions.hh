--- conflicted
+++ resolved
@@ -27,16 +27,10 @@
         auto prev = dht::ring_position::min();
         _r->read_lower_partition_data().get();
         while (!_r->eof()) {
-<<<<<<< HEAD
             auto& e = _r->current_lower_partition_entry();
             auto k = e.get_decorated_key();
             auto token = dht::token(k.token());
             auto rp = dht::ring_position(token, k.key().to_partition_key(s));
-=======
-            auto& e = _r->current_partition_entry();
-            auto k = e.get_decorated_key();
-            auto rp = dht::ring_position(k.token(), k.key().to_partition_key(s));
->>>>>>> d540d5ff
 
             if (!rp_cmp(prev, rp)) {
                 BOOST_FAIL(sprint("Partitions have invalid order: %s >= %s", prev, rp));
@@ -77,15 +71,6 @@
         }
         return *this;
     }
-
-    index_reader_assertions& is_empty(const schema& s) {
-        _r->read_partition_data().get();
-        while (!_r->eof()) {
-            BOOST_REQUIRE(_r->current_partition_entry().get_total_pi_blocks_count() == 0);
-            _r->advance_to_next_partition().get();
-        }
-        return *this;
-    }
 };
 
 inline
