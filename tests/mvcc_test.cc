--- conflicted
+++ resolved
@@ -22,18 +22,10 @@
 #include "tests/test-utils.hh"
 #include "tests/mutation_assertions.hh"
 #include "tests/simple_schema.hh"
-<<<<<<< HEAD
 #include "tests/mutation_source_test.hh"
 #include "tests/failure_injecting_allocation_strategy.hh"
 #include "tests/range_tombstone_list_assertions.hh"
 #include "real_dirty_memory_accounter.hh"
-=======
-#include "tests/range_tombstone_list_assertions.hh"
-#include "tests/mutation_source_test.hh"
-
-thread_local disk_error_signal_type commit_error;
-thread_local disk_error_signal_type general_disk_error;
->>>>>>> d540d5ff
 
 using namespace std::chrono_literals;
 
@@ -75,10 +67,9 @@
 }
 
 SEASTAR_TEST_CASE(test_range_tombstone_slicing) {
-<<<<<<< HEAD
-=======
     return seastar::async([] {
         logalloc::region r;
+        mutation_cleaner cleaner(r, no_cache_tracker);
         simple_schema table;
         auto s = table.schema();
         with_allocator(r.allocator(), [&] {
@@ -93,13 +84,13 @@
             m1.apply_delete(*s, rt2);
             m1.apply_delete(*s, rt3);
 
-            partition_entry e(m1);
-
-            auto snap = e.read(r, s);
+            partition_entry e(mutation_partition(*s, m1));
+
+            auto snap = e.read(r, cleaner, s, no_cache_tracker);
 
             auto check_range = [&s] (partition_snapshot& snap, const query::clustering_range& range,
                     std::initializer_list<range_tombstone> expected) {
-                auto tombstones = snap.range_tombstones(*s,
+                auto tombstones = snap.range_tombstones(
                     position_in_partition::for_range_start(range),
                     position_in_partition::for_range_end(range));
                 check_tombstone_slice(*s, tombstones, range, expected);
@@ -123,9 +114,9 @@
             m2.apply_delete(*s, rt4);
             m2.apply_delete(*s, rt5);
 
-            auto&& v2 = e.add_version(*s);
-            v2.partition().apply(*s, m2, *s);
-            auto snap2 = e.read(r, s);
+            auto&& v2 = e.add_version(*s, no_cache_tracker);
+            v2.partition().apply_weak(*s, m2, *s);
+            auto snap2 = e.read(r, cleaner, s, no_cache_tracker);
 
             check_range(*snap2, table.make_ckey_range(0, 0), {});
             check_range(*snap2, table.make_ckey_range(1, 1), {rt4});
@@ -146,78 +137,6 @@
 
 }
 
-SEASTAR_TEST_CASE(test_apply_to_incomplete) {
->>>>>>> d540d5ff
-    return seastar::async([] {
-        logalloc::region r;
-        mutation_cleaner cleaner(r, no_cache_tracker);
-        simple_schema table;
-        auto s = table.schema();
-        with_allocator(r.allocator(), [&] {
-            logalloc::reclaim_lock l(r);
-
-            auto rt1 = table.make_range_tombstone(table.make_ckey_range(1, 2));
-            auto rt2 = table.make_range_tombstone(table.make_ckey_range(4, 7));
-            auto rt3 = table.make_range_tombstone(table.make_ckey_range(6, 9));
-
-            mutation_partition m1(s);
-            m1.apply_delete(*s, rt1);
-            m1.apply_delete(*s, rt2);
-            m1.apply_delete(*s, rt3);
-
-            partition_entry e(mutation_partition(*s, m1));
-
-            auto snap = e.read(r, cleaner, s, no_cache_tracker);
-
-            auto check_range = [&s] (partition_snapshot& snap, const query::clustering_range& range,
-                    std::initializer_list<range_tombstone> expected) {
-                auto tombstones = snap.range_tombstones(
-                    position_in_partition::for_range_start(range),
-                    position_in_partition::for_range_end(range));
-                check_tombstone_slice(*s, tombstones, range, expected);
-            };
-
-            check_range(*snap, table.make_ckey_range(0, 0), {});
-            check_range(*snap, table.make_ckey_range(1, 1), {rt1});
-            check_range(*snap, table.make_ckey_range(3, 4), {rt2});
-            check_range(*snap, table.make_ckey_range(3, 5), {rt2});
-            check_range(*snap, table.make_ckey_range(3, 6), {rt2, rt3});
-            check_range(*snap, table.make_ckey_range(6, 6), {rt2, rt3});
-            check_range(*snap, table.make_ckey_range(7, 10), {rt2, rt3});
-            check_range(*snap, table.make_ckey_range(8, 10), {rt3});
-            check_range(*snap, table.make_ckey_range(10, 10), {});
-            check_range(*snap, table.make_ckey_range(0, 10), {rt1, rt2, rt3});
-
-            auto rt4 = table.make_range_tombstone(table.make_ckey_range(1, 2));
-            auto rt5 = table.make_range_tombstone(table.make_ckey_range(5, 8));
-
-            mutation_partition m2(s);
-            m2.apply_delete(*s, rt4);
-            m2.apply_delete(*s, rt5);
-
-            auto&& v2 = e.add_version(*s, no_cache_tracker);
-            v2.partition().apply_weak(*s, m2, *s);
-            auto snap2 = e.read(r, cleaner, s, no_cache_tracker);
-
-            check_range(*snap2, table.make_ckey_range(0, 0), {});
-            check_range(*snap2, table.make_ckey_range(1, 1), {rt4});
-            check_range(*snap2, table.make_ckey_range(3, 4), {rt2});
-            check_range(*snap2, table.make_ckey_range(3, 5), {rt2, rt5});
-            check_range(*snap2, table.make_ckey_range(3, 6), {rt2, rt3, rt5});
-            check_range(*snap2, table.make_ckey_range(4, 4), {rt2});
-            check_range(*snap2, table.make_ckey_range(5, 5), {rt2, rt5});
-            check_range(*snap2, table.make_ckey_range(6, 6), {rt2, rt3, rt5});
-            check_range(*snap2, table.make_ckey_range(7, 10), {rt2, rt3, rt5});
-            check_range(*snap2, table.make_ckey_range(8, 8), {rt3, rt5});
-            check_range(*snap2, table.make_ckey_range(9, 9), {rt3});
-            check_range(*snap2, table.make_ckey_range(8, 10), {rt3, rt5});
-            check_range(*snap2, table.make_ckey_range(10, 10), {});
-            check_range(*snap2, table.make_ckey_range(0, 10), {rt4, rt2, rt3, rt5});
-        });
-    });
-
-}
-
 class mvcc_partition;
 
 // Together with mvcc_partition abstracts memory management details of dealing with MVCC.
@@ -469,7 +388,6 @@
 }
 
 SEASTAR_TEST_CASE(test_eviction_with_active_reader) {
-<<<<<<< HEAD
     return seastar::async([] {
         {
             simple_schema table;
@@ -620,8 +538,6 @@
 
 SEASTAR_TEST_CASE(test_snapshot_cursor_is_consistent_with_merging_for_nonevictable) {
     // Tests that reading many versions using a cursor gives the logical mutation back.
-=======
->>>>>>> d540d5ff
     return seastar::async([] {
         logalloc::region r;
         mutation_cleaner cleaner(r, no_cache_tracker);
@@ -633,13 +549,9 @@
             mutation m2 = gen();
             mutation m3 = gen();
 
-<<<<<<< HEAD
             m1.partition().make_fully_continuous();
             m2.partition().make_fully_continuous();
             m3.partition().make_fully_continuous();
-=======
-            auto e = partition_entry::make_evictable(s, mutation_partition(table.schema()));
->>>>>>> d540d5ff
 
             {
                 logalloc::reclaim_lock rl(r);
@@ -672,11 +584,7 @@
             simple_schema ss;
             auto s = ss.schema();
 
-<<<<<<< HEAD
             auto base_m = mutation(s, ss.make_pkey(0));
-=======
-            e.evict_snapshots();
->>>>>>> d540d5ff
 
             auto m1 = base_m; // continuous in [-inf, 0]
             m1.partition().clustered_row(*s, ss.make_ckey(0), is_dummy::no, is_continuous::no);
@@ -719,11 +627,7 @@
             auto&& s = *table.schema();
 
             auto e = partition_entry::make_evictable(s, mutation_partition(table.schema()));
-<<<<<<< HEAD
             auto snap1 = e.read(r, tracker.cleaner(), table.schema(), &tracker);
-=======
-            auto snap1 = e.read(r, table.schema());
->>>>>>> d540d5ff
 
             {
                 auto&& p1 = snap1->version()->partition();
@@ -852,7 +756,6 @@
                 BOOST_REQUIRE(cur.continuous());
             }
 
-<<<<<<< HEAD
             e.evict(tracker.cleaner());
 
             {
@@ -865,36 +768,21 @@
                 BOOST_REQUIRE(cur.maybe_refresh());
                 BOOST_REQUIRE(eq(cur.position(), table.make_ckey(4)));
                 BOOST_REQUIRE(cur.continuous());
-=======
-            e.evict_snapshots();
-
-            {
-                logalloc::reclaim_lock rl(r);
-                BOOST_REQUIRE(!cur.maybe_refresh());
-                BOOST_REQUIRE(eq(cur.position(), position_in_partition::after_all_clustered_rows()));
-                BOOST_REQUIRE(!cur.continuous());
->>>>>>> d540d5ff
-            }
-
-            {
-                logalloc::reclaim_lock rl(r);
-<<<<<<< HEAD
+            }
+
+            {
+                logalloc::reclaim_lock rl(r);
                 BOOST_REQUIRE(cur.advance_to(table.make_ckey(4)));
                 BOOST_REQUIRE(eq(cur.position(), table.make_ckey(4)));
                 BOOST_REQUIRE(cur.continuous());
                 BOOST_REQUIRE(cur.next());
-=======
-                BOOST_REQUIRE(!cur.advance_to(table.make_ckey(4)));
-                BOOST_REQUIRE(eq(cur.position(), position_in_partition::after_all_clustered_rows()));
-                BOOST_REQUIRE(!cur.continuous());
->>>>>>> d540d5ff
             }
 
             {
                 logalloc::reclaim_lock rl(r);
                 BOOST_REQUIRE(cur.maybe_refresh());
-                BOOST_REQUIRE(eq(cur.position(), position_in_partition::after_all_clustered_rows()));
-                BOOST_REQUIRE(!cur.continuous());
+                BOOST_REQUIRE(eq(cur.position(), table.make_ckey(5)));
+                BOOST_REQUIRE(cur.continuous());
             }
         });
     });
