
/*
 * Copyright (C) 2015 ScyllaDB
 */

/*
 * This file is part of Scylla.
 *
 * See the LICENSE.PROPRIETARY file in the top-level directory for licensing information.
 */

#pragma once

#include "sstables/writer.hh"
#include "sstables/sstables.hh"
#include "sstables/binary_search.hh"
#include "database.hh"
#include "schema.hh"
#include "schema_builder.hh"
#include "core/thread.hh"
#include "sstables/index_reader.hh"
#include "tests/test_services.hh"
<<<<<<< HEAD
#include "tmpdir.hh"
#include <boost/filesystem.hpp>
#include <array>
=======
>>>>>>> d540d5ff

static auto la = sstables::sstable::version_types::la;
static auto big = sstables::sstable::format_types::big;

class column_family_test {
    lw_shared_ptr<column_family> _cf;
public:
    column_family_test(lw_shared_ptr<column_family> cf) : _cf(cf) {}

    void add_sstable(sstables::shared_sstable sstable) {
        _cf->_sstables->insert(std::move(sstable));
    }

    static void update_sstables_known_generation(column_family& cf, unsigned generation) {
        cf.update_sstables_known_generation(generation);
    }

    static uint64_t calculate_generation_for_new_table(column_family& cf) {
        return cf.calculate_generation_for_new_table();
    }

    static int64_t calculate_shard_from_sstable_generation(int64_t generation) {
        return column_family::calculate_shard_from_sstable_generation(generation);
    }
};

namespace sstables {

using sstable_ptr = shared_sstable;

class test {
    sstable_ptr _sst;
public:

    test(sstable_ptr s) : _sst(s) {}

    summary& _summary() {
        return _sst->_components->summary;
    }

    future<temporary_buffer<char>> data_read(uint64_t pos, size_t len) {
        return _sst->data_read(pos, len, default_priority_class());
    }

    future<index_list> read_indexes() {
        auto l = make_lw_shared<index_list>();
<<<<<<< HEAD
        return do_with(std::make_unique<index_reader>(_sst, default_priority_class()), [this, l] (std::unique_ptr<index_reader>& ir) {
            return ir->read_lower_partition_data().then([&, l] {
                l->push_back(std::move(ir->current_lower_partition_entry()));
=======
        // FIXME: kill shared_index_lists
        return do_with(std::make_unique<shared_index_lists>(), [this, l] (std::unique_ptr<shared_index_lists>& sil) {
          return do_with(std::make_unique<index_reader>(_sst, default_priority_class(), *sil), [this, l] (std::unique_ptr<index_reader>& ir) {
            return ir->read_partition_data().then([&, l] {
                l->push_back(std::move(ir->current_partition_entry()));
>>>>>>> d540d5ff
            }).then([&, l] {
                return repeat([&, l] {
                    return ir->advance_lower_to_next_partition().then([&, l] {
                        if (ir->eof()) {
                            return stop_iteration::yes;
                        }

<<<<<<< HEAD
                        l->push_back(std::move(ir->current_lower_partition_entry()));
=======
                        l->push_back(std::move(ir->current_partition_entry()));
>>>>>>> d540d5ff
                        return stop_iteration::no;
                    });
                });
            });
          });
        }).then([l] {
            return std::move(*l);
        });
    }

    future<> read_statistics() {
        return _sst->read_statistics(default_priority_class());
    }

    statistics& get_statistics() {
        return _sst->_components->statistics;
    }

    future<> read_summary() {
        return _sst->read_summary(default_priority_class());
    }

    future<summary_entry&> read_summary_entry(size_t i) {
        return _sst->read_summary_entry(i);
    }

    summary& get_summary() {
        return _sst->_components->summary;
    }

    summary move_summary() {
        return std::move(_sst->_components->summary);
    }

    future<> read_toc() {
        return _sst->read_toc();
    }

    auto& get_components() {
        return _sst->_recognized_components;
    }

    template <typename T>
    int binary_search(const T& entries, const key& sk) {
        return sstables::binary_search(entries, sk);
    }

    void change_generation_number(int64_t generation) {
        _sst->_generation = generation;
    }

    void change_dir(sstring dir) {
        _sst->_dir = dir;
    }

    void set_data_file_size(uint64_t size) {
        _sst->_data_file_size = size;
    }

    void set_data_file_write_time(db_clock::time_point wtime) {
        _sst->_data_file_write_time = wtime;
    }

    future<> store() {
        _sst->_recognized_components.erase(component_type::Index);
        _sst->_recognized_components.erase(component_type::Data);
        return seastar::async([sst = _sst] {
            sst->write_toc(default_priority_class());
            sst->write_statistics(default_priority_class());
            sst->write_compression(default_priority_class());
            sst->write_filter(default_priority_class());
            sst->write_summary(default_priority_class());
            sst->seal_sstable().get();
        });
    }

    static sstable_ptr make_test_sstable(size_t buffer_size, schema_ptr schema, sstring dir, unsigned long generation, sstable::version_types v,
            sstable::format_types f, gc_clock::time_point now = gc_clock::now()) {
        return sstables::make_sstable(std::move(schema), dir, generation, v, f, now, default_io_error_handler_gen(), buffer_size);
    }

    // Used to create synthetic sstables for testing leveled compaction strategy.
    void set_values_for_leveled_strategy(uint64_t fake_data_size, uint32_t sstable_level, int64_t max_timestamp, sstring first_key, sstring last_key) {
        _sst->_data_file_size = fake_data_size;
        // Create a synthetic stats metadata
        stats_metadata stats = {};
        // leveled strategy sorts sstables by age using max_timestamp, let's set it to 0.
        stats.max_timestamp = max_timestamp;
        stats.sstable_level = sstable_level;
        _sst->_components->statistics.contents[metadata_type::Stats] = std::make_unique<stats_metadata>(std::move(stats));
        _sst->_components->summary.first_key.value = bytes(reinterpret_cast<const signed char*>(first_key.c_str()), first_key.size());
        _sst->_components->summary.last_key.value = bytes(reinterpret_cast<const signed char*>(last_key.c_str()), last_key.size());
        _sst->set_first_and_last_keys();
    }

    void set_values(sstring first_key, sstring last_key, stats_metadata stats) {
        // scylla component must be present for a sstable to be considered fully expired.
        _sst->_recognized_components.insert(component_type::Scylla);
        _sst->_components->statistics.contents[metadata_type::Stats] = std::make_unique<stats_metadata>(std::move(stats));
        _sst->_components->summary.first_key.value = bytes(reinterpret_cast<const signed char*>(first_key.c_str()), first_key.size());
        _sst->_components->summary.last_key.value = bytes(reinterpret_cast<const signed char*>(last_key.c_str()), last_key.size());
        _sst->set_first_and_last_keys();
        _sst->_components->statistics.contents[metadata_type::Compaction] = std::make_unique<compaction_metadata>();
    }

<<<<<<< HEAD
    void rewrite_toc_without_scylla_component() {
        _sst->_recognized_components.erase(component_type::Scylla);
        remove_file(_sst->filename(component_type::TOC)).get();
        _sst->write_toc(default_priority_class());
        _sst->seal_sstable().get();
    }

    future<> remove_component(component_type c) {
        return remove_file(_sst->filename(c));
    }

    const sstring filename(component_type c) const {
        return _sst->filename(c);
    }

    void set_shards(std::vector<unsigned> shards) {
        _sst->_shards = std::move(shards);
    }
};

inline sstring get_test_dir(const sstring& name, const sstring& ks, const sstring& cf)
{
    return seastar::sprint("tests/sstables/%s/%s/%s-1c6ace40fad111e7b9cf000000000002", name, ks, cf);
}

inline sstring get_test_dir(const sstring& name, const schema_ptr s)
{
    return seastar::sprint("tests/sstables/%s/%s/%s-1c6ace40fad111e7b9cf000000000002", name, s->ks_name(), s->cf_name());
}

inline std::array<sstables::sstable::version_types, 2> all_sstable_versions = {
    sstables::sstable::version_types::ka,
    sstables::sstable::version_types::la,
=======
    future<> remove_component(sstable::component_type c) {
        return remove_file(_sst->filename(c));
    }
>>>>>>> d540d5ff
};

template<typename AsyncAction>
GCC6_CONCEPT( requires requires (AsyncAction aa, sstables::sstable::version_types& c) { { aa(c) } -> future<> } )
inline
future<> for_each_sstable_version(AsyncAction action) {
    return seastar::do_for_each(all_sstable_versions, std::move(action));
}

inline future<sstable_ptr> reusable_sst(schema_ptr schema, sstring dir, unsigned long generation) {
    auto sst = sstables::make_sstable(std::move(schema), dir, generation, la, big);
    auto fut = sst->load();
    return std::move(fut).then([sst = std::move(sst)] {
        return make_ready_future<sstable_ptr>(std::move(sst));
    });
}

inline future<> working_sst(schema_ptr schema, sstring dir, unsigned long generation) {
    return reusable_sst(std::move(schema), dir, generation).then([] (auto ptr) { return make_ready_future<>(); });
}

inline schema_ptr composite_schema() {
    static thread_local auto s = [] {
        schema_builder builder(make_lw_shared(schema({}, "tests", "composite",
        // partition key
        {{"name", bytes_type}, {"col1", bytes_type}},
        // clustering key
        {},
        // regular columns
        {},
        // static columns
        {},
        // regular column name type
        utf8_type,
        // comment
        "Table with a composite key as pkey"
       )));
       return builder.build(schema_builder::compact_storage::no);
    }();
    return s;
}

inline schema_ptr set_schema() {
    static thread_local auto s = [] {
        auto my_set_type = set_type_impl::get_instance(bytes_type, false);
        schema_builder builder(make_lw_shared(schema({}, "tests", "set_pk",
        // partition key
        {{"ss", my_set_type}},
        // clustering key
        {},
        // regular columns
        {
            {"ns", utf8_type},
        },
        // static columns
        {},
        // regular column name type
        utf8_type,
        // comment
        "Table with a set as pkeys"
       )));
       return builder.build(schema_builder::compact_storage::no);
    }();
    return s;
}

inline schema_ptr map_schema() {
    static thread_local auto s = [] {
        auto my_map_type = map_type_impl::get_instance(bytes_type, bytes_type, false);
        schema_builder builder(make_lw_shared(schema({}, "tests", "map_pk",
        // partition key
        {{"ss", my_map_type}},
        // clustering key
        {},
        // regular columns
        {
            {"ns", utf8_type},
        },
        // static columns
        {},
        // regular column name type
        utf8_type,
        // comment
        "Table with a map as pkeys"
       )));
       return builder.build(schema_builder::compact_storage::no);
    }();
    return s;
}

inline schema_ptr list_schema() {
    static thread_local auto s = [] {
        auto my_list_type = list_type_impl::get_instance(bytes_type, false);
        schema_builder builder(make_lw_shared(schema({}, "tests", "list_pk",
        // partition key
        {{"ss", my_list_type}},
        // clustering key
        {},
        // regular columns
        {
            {"ns", utf8_type},
        },
        // static columns
        {},
        // regular column name type
        utf8_type,
        // comment
        "Table with a list as pkeys"
       )));
       return builder.build(schema_builder::compact_storage::no);
    }();
    return s;
}

inline schema_ptr uncompressed_schema(int32_t min_index_interval = 0) {
    auto uncompressed = [=] {
        schema_builder builder(make_lw_shared(schema(generate_legacy_id("ks", "uncompressed"), "ks", "uncompressed",
        // partition key
        {{"name", utf8_type}},
        // clustering key
        {},
        // regular columns
        {{"col1", utf8_type}, {"col2", int32_type}},
        // static columns
        {},
        // regular column name type
        utf8_type,
        // comment
        "Uncompressed data"
       )));
       builder.set_compressor_params(compression_parameters());
       if (min_index_interval) {
           builder.set_min_index_interval(min_index_interval);
       }
       return builder.build(schema_builder::compact_storage::no);
    }();
    return uncompressed;
}

inline sstring uncompressed_dir() {
    return get_test_dir("uncompressed", uncompressed_schema());
}

inline schema_ptr complex_schema() {
    static thread_local auto s = [] {
        auto my_list_type = list_type_impl::get_instance(bytes_type, true);
        auto my_map_type = map_type_impl::get_instance(bytes_type, bytes_type, true);
        auto my_set_type = set_type_impl::get_instance(bytes_type, true);
        auto my_fset_type = set_type_impl::get_instance(bytes_type, false);
        auto my_set_static_type = set_type_impl::get_instance(bytes_type, true);

        schema_builder builder(make_lw_shared(schema({}, "tests", "complex_schema",
        // partition key
        {{"key", bytes_type}},
        // clustering key
        {{"clust1", bytes_type}, {"clust2", bytes_type}},
        // regular columns
        {
            {"reg_set", my_set_type},
            {"reg_list", my_list_type},
            {"reg_map", my_map_type},
            {"reg_fset", my_fset_type},
            {"reg", bytes_type},
        },
        // static columns
        {{"static_obj", bytes_type}, {"static_collection", my_set_static_type}},
        // regular column name type
        bytes_type,
        // comment
        "Table with a complex schema, including collections and static keys"
       )));
       return builder.build(schema_builder::compact_storage::no);
    }();
    return s;
}

inline schema_ptr columns_schema() {
    static thread_local auto columns = [] {
        schema_builder builder(make_lw_shared(schema(generate_legacy_id("name", "columns"), "name", "columns",
        // partition key
        {{"keyspace_name", utf8_type}},
        // clustering key
        {{"columnfamily_name", utf8_type}, {"column_name", utf8_type}},
        // regular columns
        {
            {"component_index", int32_type},
            {"index_name", utf8_type},
            {"index_options", utf8_type},
            {"index_type", utf8_type},
            {"type", utf8_type},
            {"validator", utf8_type},
        },
        // static columns
        {},
        // regular column name type
        utf8_type,
        // comment
        "column definitions"
       )));
       return builder.build(schema_builder::compact_storage::no);
    }();
    return columns;
}

inline schema_ptr compact_simple_dense_schema() {
    static thread_local auto s = [] {
        schema_builder builder(make_lw_shared(schema({}, "tests", "compact_simple_dense",
        // partition key
        {{"ks", bytes_type}},
        // clustering key
        {{"cl1", bytes_type}},
        // regular columns
        {{"cl2", bytes_type}},
        // static columns
        {},
        // regular column name type
        utf8_type,
        // comment
        "Table with a compact storage, and a single clustering key"
       )));
       return builder.build(schema_builder::compact_storage::yes);
    }();
    return s;
}

inline schema_ptr compact_dense_schema() {
    static thread_local auto s = [] {
        schema_builder builder(make_lw_shared(schema({}, "tests", "compact_simple_dense",
        // partition key
        {{"ks", bytes_type}},
        // clustering key
        {{"cl1", bytes_type}, {"cl2", bytes_type}},
        // regular columns
        {{"cl3", bytes_type}},
        // static columns
        {},
        // regular column name type
        utf8_type,
        // comment
        "Table with a compact storage, and a compound clustering key"
       )));
       return builder.build(schema_builder::compact_storage::yes);
    }();
    return s;
}

inline schema_ptr compact_sparse_schema() {
    static thread_local auto s = [] {
        schema_builder builder(make_lw_shared(schema({}, "tests", "compact_sparse",
        // partition key
        {{"ks", bytes_type}},
        // clustering key
        {},
        // regular columns
        {
            {"cl1", bytes_type},
            {"cl2", bytes_type},
        },
        // static columns
        {},
        // regular column name type
        utf8_type,
        // comment
        "Table with a compact storage, but no clustering keys"
       )));
       return builder.build(schema_builder::compact_storage::yes);
    }();
    return s;
}

// This is "imported" from system_keyspace.cc. But we will copy it for two reasons:
// 1) This is private there, and for good reason.
// 2) If the schema for the peers table ever change (it does from ka to la), we want to make
//    sure we are testing the exact some one we have in our test dir.
inline schema_ptr peers_schema() {
    static thread_local auto peers = [] {
        schema_builder builder(make_lw_shared(schema(generate_legacy_id("system", "peers"), "system", "peers",
        // partition key
        {{"peer", inet_addr_type}},
        // clustering key
        {},
        // regular columns
        {
                {"data_center", utf8_type},
                {"host_id", uuid_type},
                {"preferred_ip", inet_addr_type},
                {"rack", utf8_type},
                {"release_version", utf8_type},
                {"rpc_address", inet_addr_type},
                {"schema_version", uuid_type},
                {"tokens", set_type_impl::get_instance(utf8_type, true)},
        },
        // static columns
        {},
        // regular column name type
        utf8_type,
        // comment
        "information about known peers in the cluster"
       )));
       return builder.build(schema_builder::compact_storage::no);
    }();
    return peers;
}

enum class status {
    dead,
    live,
    ttl,
};

inline bool check_status_and_done(atomic_cell_view c, status expected) {
    if (expected == status::dead) {
        BOOST_REQUIRE(c.is_live() == false);
        return true;
    }
    BOOST_REQUIRE(c.is_live() == true);
    BOOST_REQUIRE(c.is_live_and_has_ttl() == (expected == status::ttl));
    return false;
}

template <status Status>
inline void match(const row& row, const schema& s, bytes col, const data_value& value, int64_t timestamp = 0, int32_t expiration = 0) {
    auto cdef = s.get_column_definition(col);

    BOOST_CHECK_NO_THROW(row.cell_at(cdef->id));
    auto c = row.cell_at(cdef->id).as_atomic_cell(*cdef);
    if (check_status_and_done(c, Status)) {
        return;
    }

    auto expected = cdef->type->decompose(value);
    auto val = c.value().linearize();
    assert(val == expected);
    BOOST_REQUIRE(c.value().linearize() == expected);
    if (timestamp) {
        BOOST_REQUIRE(c.timestamp() == timestamp);
    }
    if (expiration) {
        BOOST_REQUIRE(c.expiry() == gc_clock::time_point(gc_clock::duration(expiration)));
    }
}

inline void match_live_cell(const row& row, const schema& s, bytes col, const data_value& value) {
    match<status::live>(row, s, col, value);
}

inline void match_expiring_cell(const row& row, const schema& s, bytes col, const data_value& value, int64_t timestamp, int32_t expiration) {
    match<status::ttl>(row, s, col, value);
}

inline void match_dead_cell(const row& row, const schema& s, bytes col) {
    match<status::dead>(row, s, col, 0); // value will be ignored
}

inline void match_absent(const row& row, const schema& s, bytes col) {
    auto cdef = s.get_column_definition(col);
    BOOST_REQUIRE(row.find_cell(cdef->id) == nullptr);
}

inline collection_type_impl::mutation
match_collection(const row& row, const schema& s, bytes col, const tombstone& t) {
    auto cdef = s.get_column_definition(col);

    BOOST_CHECK_NO_THROW(row.cell_at(cdef->id));
    auto c = row.cell_at(cdef->id).as_collection_mutation();
    auto ctype = static_pointer_cast<const collection_type_impl>(cdef->type);
  return c.data.with_linearized([&] (bytes_view c_bv) {
    auto&& mut = ctype->deserialize_mutation_form(c_bv);
    BOOST_REQUIRE(mut.tomb == t);
    return mut.materialize(*ctype);
  });
}

template <status Status>
inline void match_collection_element(const std::pair<bytes, atomic_cell>& element, const bytes_opt& col, const bytes_opt& expected_serialized_value) {
    if (col) {
        BOOST_REQUIRE(element.first == *col);
    }

    if (check_status_and_done(element.second, Status)) {
        return;
    }

    // For simplicity, we will have all set elements in our schema presented as
    // bytes - which serializes to itself.  Then we don't need to meddle with
    // the schema for the set type, and is enough for the purposes of this
    // test.
    if (expected_serialized_value) {
        BOOST_REQUIRE(element.second.value().linearize() == *expected_serialized_value);
    }
}

class test_setup {
    file _f;
    std::function<future<> (directory_entry de)> _walker;
    sstring _path;
    subscription<directory_entry> _listing;

    static sstring& path() {
        static sstring _p = "tests/sstables/tests-temporary";
        return _p;
    };

public:
    test_setup(file f, sstring path)
            : _f(std::move(f))
            , _path(path)
            , _listing(_f.list_directory([this] (directory_entry de) { return _remove(de); })) {
    }
    ~test_setup() {
        _f.close().finally([save = _f] {});
    }
protected:
    future<> _create_directory(sstring name) {
        return engine().make_directory(name);
    }

    future<> _remove(directory_entry de) {
        sstring t = _path + "/" + de.name;
        return engine().file_type(t).then([t] (std::experimental::optional<directory_entry_type> det) {
            auto f = make_ready_future<>();

            if (!det) {
                throw std::runtime_error("Can't determine file type\n");
            } else if (det == directory_entry_type::directory) {
                f = empty_test_dir(t);
            }
            return f.then([t] {
                return engine().remove_file(t);
            });
        });
    }
    future<> done() { return _listing.done(); }

    static future<> empty_test_dir(sstring p = path()) {
        return engine().open_directory(p).then([p] (file f) {
            auto l = make_lw_shared<test_setup>(std::move(f), p);
            return l->done().then([l] { });
        });
    }
public:
    static future<> create_empty_test_dir(sstring p = path()) {
        return engine().make_directory(p).then_wrapped([p] (future<> f) {
            try {
                f.get();
            // it's fine if the directory exists, just shut down the exceptional future message
            } catch (std::exception& e) {}
            return empty_test_dir(p);
        });
    }

    static future<> do_with_test_directory(std::function<future<> ()>&& fut, sstring p = path()) {
        return seastar::async([p, fut = std::move(fut)] {
            storage_service_for_tests ssft;
<<<<<<< HEAD
            boost::filesystem::create_directories(std::string(p));
            fut().get();
            test_setup::empty_test_dir(p).get();
            // FIXME: this removes only the last component in the path that often contains: `test-name/ks/cf-uuid'
            engine().remove_file(p).get();
        });
    }

    static future<> do_with_tmp_directory(std::function<future<> (sstring tmpdir_path)>&& fut) {
        return seastar::async([fut = std::move(fut)] {
            storage_service_for_tests ssft;
            auto tmp = make_lw_shared<tmpdir>();
            fut(tmp->path).get();
        });
    }

    static future<> do_with_cloned_tmp_directory(sstring src, std::function<future<> (sstring srcdir_path, sstring destdir_path)>&& fut) {
        return seastar::async([fut = std::move(fut), src = std::move(src)] {
            storage_service_for_tests ssft;
            auto src_dir = make_lw_shared<tmpdir>();
            auto dest_dir = make_lw_shared<tmpdir>();
            for (const auto& entry : boost::filesystem::directory_iterator(src.c_str())) {
                boost::filesystem::copy(entry.path(), boost::filesystem::path(src_dir->path)/entry.path().filename());
            }
            auto dest_path = boost::filesystem::path(dest_dir->path)/src.c_str();
            boost::filesystem::create_directories(dest_path);
            fut(src_dir->path, dest_path.string()).get();
=======
            test_setup::create_empty_test_dir(p).get();
            fut().get();
            test_setup::empty_test_dir(p).get();
            engine().remove_file(p).get();
>>>>>>> d540d5ff
        });
    }
};
}

inline
::mutation_source as_mutation_source(sstables::shared_sstable sst) {
    return sst->as_mutation_source();
}


inline dht::decorated_key make_dkey(schema_ptr s, bytes b)
{
    auto sst_key = sstables::key::from_bytes(b);
    return dht::global_partitioner().decorate_key(*s, sst_key.to_partition_key(*s));
}<|MERGE_RESOLUTION|>--- conflicted
+++ resolved
@@ -20,12 +20,9 @@
 #include "core/thread.hh"
 #include "sstables/index_reader.hh"
 #include "tests/test_services.hh"
-<<<<<<< HEAD
 #include "tmpdir.hh"
 #include <boost/filesystem.hpp>
 #include <array>
-=======
->>>>>>> d540d5ff
 
 static auto la = sstables::sstable::version_types::la;
 static auto big = sstables::sstable::format_types::big;
@@ -72,17 +69,9 @@
 
     future<index_list> read_indexes() {
         auto l = make_lw_shared<index_list>();
-<<<<<<< HEAD
         return do_with(std::make_unique<index_reader>(_sst, default_priority_class()), [this, l] (std::unique_ptr<index_reader>& ir) {
             return ir->read_lower_partition_data().then([&, l] {
                 l->push_back(std::move(ir->current_lower_partition_entry()));
-=======
-        // FIXME: kill shared_index_lists
-        return do_with(std::make_unique<shared_index_lists>(), [this, l] (std::unique_ptr<shared_index_lists>& sil) {
-          return do_with(std::make_unique<index_reader>(_sst, default_priority_class(), *sil), [this, l] (std::unique_ptr<index_reader>& ir) {
-            return ir->read_partition_data().then([&, l] {
-                l->push_back(std::move(ir->current_partition_entry()));
->>>>>>> d540d5ff
             }).then([&, l] {
                 return repeat([&, l] {
                     return ir->advance_lower_to_next_partition().then([&, l] {
@@ -90,16 +79,11 @@
                             return stop_iteration::yes;
                         }
 
-<<<<<<< HEAD
                         l->push_back(std::move(ir->current_lower_partition_entry()));
-=======
-                        l->push_back(std::move(ir->current_partition_entry()));
->>>>>>> d540d5ff
                         return stop_iteration::no;
                     });
                 });
             });
-          });
         }).then([l] {
             return std::move(*l);
         });
@@ -200,7 +184,6 @@
         _sst->_components->statistics.contents[metadata_type::Compaction] = std::make_unique<compaction_metadata>();
     }
 
-<<<<<<< HEAD
     void rewrite_toc_without_scylla_component() {
         _sst->_recognized_components.erase(component_type::Scylla);
         remove_file(_sst->filename(component_type::TOC)).get();
@@ -234,11 +217,6 @@
 inline std::array<sstables::sstable::version_types, 2> all_sstable_versions = {
     sstables::sstable::version_types::ka,
     sstables::sstable::version_types::la,
-=======
-    future<> remove_component(sstable::component_type c) {
-        return remove_file(_sst->filename(c));
-    }
->>>>>>> d540d5ff
 };
 
 template<typename AsyncAction>
@@ -693,7 +671,6 @@
     static future<> do_with_test_directory(std::function<future<> ()>&& fut, sstring p = path()) {
         return seastar::async([p, fut = std::move(fut)] {
             storage_service_for_tests ssft;
-<<<<<<< HEAD
             boost::filesystem::create_directories(std::string(p));
             fut().get();
             test_setup::empty_test_dir(p).get();
@@ -721,12 +698,6 @@
             auto dest_path = boost::filesystem::path(dest_dir->path)/src.c_str();
             boost::filesystem::create_directories(dest_path);
             fut(src_dir->path, dest_path.string()).get();
-=======
-            test_setup::create_empty_test_dir(p).get();
-            fut().get();
-            test_setup::empty_test_dir(p).get();
-            engine().remove_file(p).get();
->>>>>>> d540d5ff
         });
     }
 };
