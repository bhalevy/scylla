/*
 * Copyright (C) 2017 ScyllaDB
 */

/*
 * This file is part of Scylla.
 *
 * See the LICENSE.PROPRIETARY file in the top-level directory for licensing information.
 */

#pragma once

#include <vector>
#include "row_cache.hh"
#include "mutation_reader.hh"
#include "streamed_mutation.hh"
#include "partition_version.hh"
#include "utils/logalloc.hh"
#include "query-request.hh"
#include "partition_snapshot_reader.hh"
#include "partition_snapshot_row_cursor.hh"
#include "read_context.hh"
#include "flat_mutation_reader.hh"

namespace cache {

extern logging::logger clogger;

class cache_flat_mutation_reader final : public flat_mutation_reader::impl {
    enum class state {
        before_static_row,

        // Invariants:
        //  - position_range(_lower_bound, _upper_bound) covers all not yet emitted positions from current range
        //  - if _next_row has valid iterators:
        //    - _next_row points to the nearest row in cache >= _lower_bound
        //    - _next_row_in_range = _next.position() < _upper_bound
        //  - if _next_row doesn't have valid iterators, it has no meaning.
        reading_from_cache,

        // Starts reading from underlying reader.
        // The range to read is position_range(_lower_bound, min(_next_row.position(), _upper_bound)).
        // Invariants:
        //  - _next_row_in_range = _next.position() < _upper_bound
        move_to_underlying,

        // Invariants:
        // - Upper bound of the read is min(_next_row.position(), _upper_bound)
        // - _next_row_in_range = _next.position() < _upper_bound
        // - _last_row points at a direct predecessor of the next row which is going to be read.
        //   Used for populating continuity.
        reading_from_underlying,

        end_of_stream
    };
    lw_shared_ptr<partition_snapshot> _snp;
    position_in_partition::tri_compare _position_cmp;

    query::clustering_key_filter_ranges _ck_ranges;
    query::clustering_row_ranges::const_iterator _ck_ranges_curr;
    query::clustering_row_ranges::const_iterator _ck_ranges_end;

    lsa_manager _lsa_manager;

    partition_snapshot_row_weakref _last_row;

    // We need to be prepared that we may get overlapping and out of order
    // range tombstones. We must emit fragments with strictly monotonic positions,
    // so we can't just trim such tombstones to the position of the last fragment.
    // To solve that, range tombstones are accumulated first in a range_tombstone_stream
    // and emitted once we have a fragment with a larger position.
    range_tombstone_stream _tombstones;

    // Holds the lower bound of a position range which hasn't been processed yet.
    // Only fragments with positions < _lower_bound have been emitted.
    //
    // It is assumed that !_lower_bound.is_clustering_row(). We depend on this when
    // calling range_tombstone::trim_front() and when inserting dummy entries. Dummy
    // entries are assumed to be only at !is_clustering_row() positions.
    position_in_partition _lower_bound;
    position_in_partition_view _upper_bound;

    state _state = state::before_static_row;
    lw_shared_ptr<read_context> _read_context;
    partition_snapshot_row_cursor _next_row;
    bool _next_row_in_range = false;

    future<> do_fill_buffer(db::timeout_clock::time_point);
    void copy_from_cache_to_buffer();
    future<> process_static_row(db::timeout_clock::time_point);
    void move_to_end();
    void move_to_next_range();
    void move_to_range(query::clustering_row_ranges::const_iterator);
    void move_to_next_entry();
    // Emits all delayed range tombstones with positions smaller than upper_bound.
    void drain_tombstones(position_in_partition_view upper_bound);
    // Emits all delayed range tombstones.
    void drain_tombstones();
    void add_to_buffer(const partition_snapshot_row_cursor&);
    void add_clustering_row_to_buffer(mutation_fragment&&);
    void add_to_buffer(range_tombstone&&);
    void add_to_buffer(mutation_fragment&&);
    future<> read_from_underlying(db::timeout_clock::time_point);
    void start_reading_from_underlying();
    bool after_current_range(position_in_partition_view position);
    // Memory reclamation may change its result, so this check must run inside the same
    // allocating section as the population which follows.
    bool can_populate() const;
    void maybe_update_continuity();
    void maybe_add_to_cache(const mutation_fragment& mf);
    void maybe_add_to_cache(const clustering_row& cr);
    void maybe_add_to_cache(const range_tombstone& rt);
    void maybe_add_to_cache(const static_row& sr);
    void maybe_set_static_row_continuous();
    void finish_reader() {
        push_mutation_fragment(partition_end());
        _end_of_stream = true;
        _state = state::end_of_stream;
    }
public:
    cache_flat_mutation_reader(schema_ptr s,
                               dht::decorated_key dk,
                               query::clustering_key_filter_ranges&& crr,
                               lw_shared_ptr<read_context> ctx,
                               lw_shared_ptr<partition_snapshot> snp,
                               row_cache& cache)
        : flat_mutation_reader::impl(std::move(s))
        , _snp(std::move(snp))
        , _position_cmp(*_schema)
        , _ck_ranges(std::move(crr))
        , _ck_ranges_curr(_ck_ranges.begin())
        , _ck_ranges_end(_ck_ranges.end())
        , _lsa_manager(cache)
        , _tombstones(*_schema)
        , _lower_bound(position_in_partition::before_all_clustered_rows())
        , _upper_bound(position_in_partition_view::before_all_clustered_rows())
        , _read_context(std::move(ctx))
        , _next_row(*_schema, *_snp)
    {
        clogger.trace("csm {}: table={}.{}", this, _schema->ks_name(), _schema->cf_name());
        push_mutation_fragment(partition_start(std::move(dk), _snp->partition_tombstone()));
    }
    cache_flat_mutation_reader(const cache_flat_mutation_reader&) = delete;
    cache_flat_mutation_reader(cache_flat_mutation_reader&&) = delete;
    virtual future<> fill_buffer(db::timeout_clock::time_point timeout) override;
    virtual ~cache_flat_mutation_reader() {
        maybe_merge_versions(_snp, _lsa_manager.region(), _lsa_manager.read_section());
    }
    virtual void next_partition() override {
        clear_buffer_to_next_partition();
        if (is_buffer_empty()) {
            _end_of_stream = true;
        }
    }
    virtual future<> fast_forward_to(const dht::partition_range&, db::timeout_clock::time_point timeout) override {
        clear_buffer();
        _end_of_stream = true;
        return make_ready_future<>();
    }
    virtual future<> fast_forward_to(position_range pr, db::timeout_clock::time_point timeout) override {
        throw std::bad_function_call();
    }
};

inline
<<<<<<< HEAD
future<> cache_flat_mutation_reader::process_static_row(db::timeout_clock::time_point timeout) {
    if (_snp->version()->partition().static_row_continuous()) {
=======
future<> cache_flat_mutation_reader::process_static_row() {
    if (_snp->static_row_continuous()) {
>>>>>>> 3743ca6e
        _read_context->cache().on_row_hit();
        row sr = _lsa_manager.run_in_read_section([this] {
            return _snp->static_row();
        });
        if (!sr.empty()) {
            push_mutation_fragment(mutation_fragment(static_row(std::move(sr))));
        }
        return make_ready_future<>();
    } else {
        _read_context->cache().on_row_miss();
        return _read_context->get_next_fragment(timeout).then([this] (mutation_fragment_opt&& sr) {
            if (sr) {
                assert(sr->is_static_row());
                maybe_add_to_cache(sr->as_static_row());
                push_mutation_fragment(std::move(*sr));
            }
            maybe_set_static_row_continuous();
        });
    }
}

inline
future<> cache_flat_mutation_reader::fill_buffer(db::timeout_clock::time_point timeout) {
    if (_state == state::before_static_row) {
        auto after_static_row = [this, timeout] {
            if (_ck_ranges_curr == _ck_ranges_end) {
                finish_reader();
                return make_ready_future<>();
            }
            _state = state::reading_from_cache;
            _lsa_manager.run_in_read_section([this] {
                move_to_range(_ck_ranges_curr);
            });
            return fill_buffer(timeout);
        };
        if (_schema->has_static_columns()) {
            return process_static_row(timeout).then(std::move(after_static_row));
        } else {
            return after_static_row();
        }
    }
    clogger.trace("csm {}: fill_buffer(), range={}, lb={}", this, *_ck_ranges_curr, _lower_bound);
    return do_until([this] { return _end_of_stream || is_buffer_full(); }, [this, timeout] {
        return do_fill_buffer(timeout);
    });
}

inline
future<> cache_flat_mutation_reader::do_fill_buffer(db::timeout_clock::time_point timeout) {
    if (_state == state::move_to_underlying) {
        _state = state::reading_from_underlying;
        auto end = _next_row_in_range ? position_in_partition(_next_row.position())
                                      : position_in_partition(_upper_bound);
        return _read_context->fast_forward_to(position_range{_lower_bound, std::move(end)}, timeout).then([this, timeout] {
            return read_from_underlying(timeout);
        });
    }
    if (_state == state::reading_from_underlying) {
        return read_from_underlying(timeout);
    }
    // assert(_state == state::reading_from_cache)
    return _lsa_manager.run_in_read_section([this] {
        auto next_valid = _next_row.iterators_valid();
        clogger.trace("csm {}: reading_from_cache, range=[{}, {}), next={}, valid={}", this, _lower_bound,
            _upper_bound, _next_row.position(), next_valid);
        // We assume that if there was eviction, and thus the range may
        // no longer be continuous, the cursor was invalidated.
        if (!next_valid) {
            auto adjacent = _next_row.advance_to(_lower_bound);
            _next_row_in_range = !after_current_range(_next_row.position());
            if (!adjacent && !_next_row.continuous()) {
                _last_row = nullptr; // We could insert a dummy here, but this path is unlikely.
                start_reading_from_underlying();
                return make_ready_future<>();
            }
        }
        _next_row.maybe_refresh();
        clogger.trace("csm {}: next={}, cont={}", this, _next_row.position(), _next_row.continuous());
        while (!is_buffer_full() && _state == state::reading_from_cache) {
            copy_from_cache_to_buffer();
            if (need_preempt()) {
                break;
            }
        }
        return make_ready_future<>();
    });
}

inline
future<> cache_flat_mutation_reader::read_from_underlying(db::timeout_clock::time_point timeout) {
    return consume_mutation_fragments_until(_read_context->underlying().underlying(),
        [this] { return _state != state::reading_from_underlying || is_buffer_full(); },
        [this] (mutation_fragment mf) {
            _read_context->cache().on_row_miss();
            maybe_add_to_cache(mf);
            add_to_buffer(std::move(mf));
        },
        [this] {
            _state = state::reading_from_cache;
            _lsa_manager.run_in_update_section([this] {
                auto same_pos = _next_row.maybe_refresh();
                if (!same_pos) {
                    _read_context->cache().on_mispopulate(); // FIXME: Insert dummy entry at _upper_bound.
                    _next_row_in_range = !after_current_range(_next_row.position());
                    if (!_next_row.continuous()) {
                        start_reading_from_underlying();
                    }
                    return;
                }
                if (_next_row_in_range) {
                    maybe_update_continuity();
                    _last_row = _next_row;
                    add_to_buffer(_next_row);
                    try {
                        move_to_next_entry();
                    } catch (const std::bad_alloc&) {
                        // We cannot reenter the section, since we may have moved to the new range, and
                        // because add_to_buffer() should not be repeated.
                        _snp->region().allocator().invalidate_references(); // Invalidates _next_row
                    }
                } else {
                    if (no_clustering_row_between(*_schema, _upper_bound, _next_row.position())) {
                        this->maybe_update_continuity();
                    } else if (can_populate()) {
                        rows_entry::compare less(*_schema);
                        auto& rows = _snp->version()->partition().clustered_rows();
                        if (query::is_single_row(*_schema, *_ck_ranges_curr)) {
                            with_allocator(_snp->region().allocator(), [&] {
                                auto e = alloc_strategy_unique_ptr<rows_entry>(
                                    current_allocator().construct<rows_entry>(_ck_ranges_curr->start()->value()));
                                // Use _next_row iterator only as a hint, because there could be insertions after _upper_bound.
                                auto insert_result = rows.insert_check(_next_row.get_iterator_in_latest_version(), *e, less);
                                auto inserted = insert_result.second;
                                auto it = insert_result.first;
                                if (inserted) {
                                    e.release();
                                    auto next = std::next(it);
                                    it->set_continuous(next->continuous());
                                    clogger.trace("csm {}: inserted dummy at {}, cont={}", this, it->position(), it->continuous());
                                }
                            });
                        } else if (!_ck_ranges_curr->start() || _last_row.refresh(*_snp)) {
                            with_allocator(_snp->region().allocator(), [&] {
                                auto e = alloc_strategy_unique_ptr<rows_entry>(
                                    current_allocator().construct<rows_entry>(*_schema, _upper_bound, is_dummy::yes, is_continuous::yes));
                                // Use _next_row iterator only as a hint, because there could be insertions after _upper_bound.
                                auto insert_result = rows.insert_check(_next_row.get_iterator_in_latest_version(), *e, less);
                                auto inserted = insert_result.second;
                                if (inserted) {
                                    clogger.trace("csm {}: inserted dummy at {}", this, _upper_bound);
                                    e.release();
                                } else {
                                    clogger.trace("csm {}: mark {} as continuous", this, insert_result.first->position());
                                    insert_result.first->set_continuous(true);
                                }
                            });
                        }
                    } else {
                        _read_context->cache().on_mispopulate();
                    }
                    try {
                        move_to_next_range();
                    } catch (const std::bad_alloc&) {
                        // We cannot reenter the section, since we may have moved to the new range
                        _snp->region().allocator().invalidate_references(); // Invalidates _next_row
                    }
                }
            });
            return make_ready_future<>();
        });
}

inline
void cache_flat_mutation_reader::maybe_update_continuity() {
    if (can_populate() && (!_ck_ranges_curr->start() || _last_row.refresh(*_snp))) {
            if (_next_row.is_in_latest_version()) {
                clogger.trace("csm {}: mark {} continuous", this, _next_row.get_iterator_in_latest_version()->position());
                _next_row.get_iterator_in_latest_version()->set_continuous(true);
            } else {
                // Cover entry from older version
                with_allocator(_snp->region().allocator(), [&] {
                    auto& rows = _snp->version()->partition().clustered_rows();
                    rows_entry::compare less(*_schema);
                    auto e = alloc_strategy_unique_ptr<rows_entry>(
                        current_allocator().construct<rows_entry>(*_schema, _next_row.position(), is_dummy(_next_row.dummy()), is_continuous::yes));
                    auto insert_result = rows.insert_check(_next_row.get_iterator_in_latest_version(), *e, less);
                    auto inserted = insert_result.second;
                    if (inserted) {
                        clogger.trace("csm {}: inserted dummy at {}", this, e->position());
                        e.release();
                    }
                });
            }
    } else {
        _read_context->cache().on_mispopulate();
    }
}

inline
void cache_flat_mutation_reader::maybe_add_to_cache(const mutation_fragment& mf) {
    if (mf.is_range_tombstone()) {
        maybe_add_to_cache(mf.as_range_tombstone());
    } else {
        assert(mf.is_clustering_row());
        const clustering_row& cr = mf.as_clustering_row();
        maybe_add_to_cache(cr);
    }
}

inline
void cache_flat_mutation_reader::maybe_add_to_cache(const clustering_row& cr) {
    clogger.trace("csm {}: populate({})", this, cr);
    _lsa_manager.run_in_update_section_with_allocator([this, &cr] {
        if (!can_populate()) {
            with_allocator(standard_allocator(), [&] {
                _last_row = nullptr;
                _read_context->cache().on_mispopulate();
            });
            return;
        }
        mutation_partition& mp = _snp->version()->partition();
        rows_entry::compare less(*_schema);

        auto new_entry = alloc_strategy_unique_ptr<rows_entry>(
            current_allocator().construct<rows_entry>(cr.key(), cr.tomb(), cr.marker(), cr.cells()));
        new_entry->set_continuous(false);
        auto it = _next_row.iterators_valid() ? _next_row.get_iterator_in_latest_version()
                                              : mp.clustered_rows().lower_bound(cr.key(), less);
        auto insert_result = mp.clustered_rows().insert_check(it, *new_entry, less);
        if (insert_result.second) {
            _read_context->cache().on_row_insert();
            new_entry.release();
        }
        it = insert_result.first;

        rows_entry& e = *it;
        if (!_ck_ranges_curr->start() || _last_row.refresh(*_snp)) {
            clogger.trace("csm {}: set_continuous({})", this, e.position());
            e.set_continuous(true);
        } else {
            _read_context->cache().on_mispopulate();
        }
        with_allocator(standard_allocator(), [&] {
            _last_row = partition_snapshot_row_weakref(*_snp, it);
        });
    });
}

inline
bool cache_flat_mutation_reader::after_current_range(position_in_partition_view p) {
    return _position_cmp(p, _upper_bound) >= 0;
}

inline
void cache_flat_mutation_reader::start_reading_from_underlying() {
    clogger.trace("csm {}: start_reading_from_underlying(), range=[{}, {})", this, _lower_bound, _next_row_in_range ? _next_row.position() : _upper_bound);
    _state = state::move_to_underlying;
}

inline
void cache_flat_mutation_reader::copy_from_cache_to_buffer() {
    clogger.trace("csm {}: copy_from_cache, next={}, next_row_in_range={}", this, _next_row.position(), _next_row_in_range);
    position_in_partition_view next_lower_bound = _next_row.dummy() ? _next_row.position() : position_in_partition_view::after_key(_next_row.key());
    for (auto&& rts : _snp->range_tombstones(*_schema, _lower_bound, _next_row_in_range ? next_lower_bound : _upper_bound)) {
        add_to_buffer(std::move(rts));
        if (is_buffer_full()) {
            return;
        }
    }
    if (_next_row_in_range) {
        _last_row = _next_row;
        add_to_buffer(_next_row);
        move_to_next_entry();
    } else {
        move_to_next_range();
    }
}

inline
void cache_flat_mutation_reader::move_to_end() {
    drain_tombstones();
    finish_reader();
    clogger.trace("csm {}: eos", this);
}

inline
void cache_flat_mutation_reader::move_to_next_range() {
    auto next_it = std::next(_ck_ranges_curr);
    if (next_it == _ck_ranges_end) {
        move_to_end();
        _ck_ranges_curr = next_it;
    } else {
        move_to_range(next_it);
    }
}

inline
void cache_flat_mutation_reader::move_to_range(query::clustering_row_ranges::const_iterator next_it) {
    auto lb = position_in_partition::for_range_start(*next_it);
    auto ub = position_in_partition_view::for_range_end(*next_it);
    _last_row = nullptr;
    _lower_bound = std::move(lb);
    _upper_bound = std::move(ub);
    _ck_ranges_curr = next_it;
    auto adjacent = _next_row.advance_to(_lower_bound);
    _next_row_in_range = !after_current_range(_next_row.position());
    clogger.trace("csm {}: move_to_range(), range={}, lb={}, ub={}, next={}", this, *_ck_ranges_curr, _lower_bound, _upper_bound, _next_row.position());
    if (!adjacent && !_next_row.continuous()) {
        // FIXME: We don't insert a dummy for singular range to avoid allocating 3 entries
        // for a hit (before, at and after). If we supported the concept of an incomplete row,
        // we could insert such a row for the lower bound if it's full instead, for both singular and
        // non-singular ranges.
        if (_ck_ranges_curr->start() && !query::is_single_row(*_schema, *_ck_ranges_curr)) {
            // Insert dummy for lower bound
            if (can_populate()) {
                // FIXME: _lower_bound could be adjacent to the previous row, in which case we could skip this
                clogger.trace("csm {}: insert dummy at {}", this, _lower_bound);
                auto it = with_allocator(_lsa_manager.region().allocator(), [&] {
                    auto& rows = _snp->version()->partition().clustered_rows();
                    auto new_entry = current_allocator().construct<rows_entry>(*_schema, _lower_bound, is_dummy::yes, is_continuous::no);
                    return rows.insert_before(_next_row.get_iterator_in_latest_version(), *new_entry);
                });
                _last_row = partition_snapshot_row_weakref(*_snp, it);
            } else {
                _read_context->cache().on_mispopulate();
            }
        }
        start_reading_from_underlying();
    }
}

// _next_row must be inside the range.
inline
void cache_flat_mutation_reader::move_to_next_entry() {
    clogger.trace("csm {}: move_to_next_entry(), curr={}", this, _next_row.position());
    if (no_clustering_row_between(*_schema, _next_row.position(), _upper_bound)) {
        move_to_next_range();
    } else {
        if (!_next_row.next()) {
            move_to_end();
            return;
        }
        _next_row_in_range = !after_current_range(_next_row.position());
        clogger.trace("csm {}: next={}, cont={}, in_range={}", this, _next_row.position(), _next_row.continuous(), _next_row_in_range);
        if (!_next_row.continuous()) {
            start_reading_from_underlying();
        }
    }
}

inline
void cache_flat_mutation_reader::drain_tombstones(position_in_partition_view pos) {
    while (true) {
        reserve_one();
        auto mfo = _tombstones.get_next(pos);
        if (!mfo) {
            break;
        }
        push_mutation_fragment(std::move(*mfo));
    }
}

inline
void cache_flat_mutation_reader::drain_tombstones() {
    while (true) {
        reserve_one();
        auto mfo = _tombstones.get_next();
        if (!mfo) {
            break;
        }
        push_mutation_fragment(std::move(*mfo));
    }
}

inline
void cache_flat_mutation_reader::add_to_buffer(mutation_fragment&& mf) {
    clogger.trace("csm {}: add_to_buffer({})", this, mf);
    if (mf.is_clustering_row()) {
        add_clustering_row_to_buffer(std::move(mf));
    } else {
        assert(mf.is_range_tombstone());
        add_to_buffer(std::move(mf).as_range_tombstone());
    }
}

inline
void cache_flat_mutation_reader::add_to_buffer(const partition_snapshot_row_cursor& row) {
    if (!row.dummy()) {
        _read_context->cache().on_row_hit();
        add_clustering_row_to_buffer(row.row());
    }
}

// Maintains the following invariants, also in case of exception:
//   (1) no fragment with position >= _lower_bound was pushed yet
//   (2) If _lower_bound > mf.position(), mf was emitted
inline
void cache_flat_mutation_reader::add_clustering_row_to_buffer(mutation_fragment&& mf) {
    clogger.trace("csm {}: add_clustering_row_to_buffer({})", this, mf);
    auto& row = mf.as_clustering_row();
    auto key = row.key();
    try {
        drain_tombstones(row.position());
        push_mutation_fragment(std::move(mf));
        _lower_bound = position_in_partition::after_key(std::move(key));
    } catch (...) {
        // We may have emitted some of the range tombstones which start after the old _lower_bound
        _lower_bound = position_in_partition::for_key(std::move(key));
        throw;
    }
}

inline
void cache_flat_mutation_reader::add_to_buffer(range_tombstone&& rt) {
    clogger.trace("csm {}: add_to_buffer({})", this, rt);
    // This guarantees that rt starts after any emitted clustering_row
    if (!rt.trim_front(*_schema, _lower_bound)) {
        return;
    }
    _lower_bound = position_in_partition(rt.position());
    _tombstones.apply(std::move(rt));
    drain_tombstones(_lower_bound);
}

inline
void cache_flat_mutation_reader::maybe_add_to_cache(const range_tombstone& rt) {
    clogger.trace("csm {}: maybe_add_to_cache({})", this, rt);
    _lsa_manager.run_in_update_section_with_allocator([&] {
        if (can_populate()) {
            _snp->version()->partition().row_tombstones().apply_monotonically(*_schema, rt);
        } else {
            _read_context->cache().on_mispopulate();
        }
    });
}

inline
void cache_flat_mutation_reader::maybe_add_to_cache(const static_row& sr) {
    clogger.trace("csm {}: populate({})", this, sr);
    _lsa_manager.run_in_update_section_with_allocator([&] {
        if (can_populate()) {
            _read_context->cache().on_row_insert();
            _snp->version()->partition().static_row().apply(*_schema, column_kind::static_column, sr.cells());
        } else {
            _read_context->cache().on_mispopulate();
        }
    });
}

inline
void cache_flat_mutation_reader::maybe_set_static_row_continuous() {
    if (can_populate()) {
        clogger.trace("csm {}: set static row continuous", this);
        _snp->version()->partition().set_static_row_continuous(true);
    } else {
        _read_context->cache().on_mispopulate();
    }
}

inline
bool cache_flat_mutation_reader::can_populate() const {
    return _snp->at_latest_version() && _read_context->cache().phase_of(_read_context->key()) == _read_context->phase();
}

} // namespace cache

inline flat_mutation_reader make_cache_flat_mutation_reader(schema_ptr s,
                                                            dht::decorated_key dk,
                                                            query::clustering_key_filter_ranges crr,
                                                            row_cache& cache,
                                                            lw_shared_ptr<cache::read_context> ctx,
                                                            lw_shared_ptr<partition_snapshot> snp)
{
    return make_flat_mutation_reader<cache::cache_flat_mutation_reader>(
        std::move(s), std::move(dk), std::move(crr), std::move(ctx), std::move(snp), cache);
}<|MERGE_RESOLUTION|>--- conflicted
+++ resolved
@@ -163,13 +163,8 @@
 };
 
 inline
-<<<<<<< HEAD
 future<> cache_flat_mutation_reader::process_static_row(db::timeout_clock::time_point timeout) {
-    if (_snp->version()->partition().static_row_continuous()) {
-=======
-future<> cache_flat_mutation_reader::process_static_row() {
     if (_snp->static_row_continuous()) {
->>>>>>> 3743ca6e
         _read_context->cache().on_row_hit();
         row sr = _lsa_manager.run_in_read_section([this] {
             return _snp->static_row();
